# Copyright (c) 2023 NVIDIA CORPORATION.  All rights reserved.
# NVIDIA CORPORATION and its licensors retain all intellectual property
# and proprietary rights in and to this software, related documentation
# and any modifications thereto.  Any use, reproduction, disclosure or
# distribution of this software and related documentation without an express
# license agreement from NVIDIA CORPORATION is strictly prohibited.

import os
import platform
import subprocess
import sys

from warp.utils import ScopedTimer

verbose_cmd = True  # print command lines before executing them


# returns a canonical machine architecture string
# - "x86_64" for x86-64, aka. AMD64, aka. x64
# - "aarch64" for AArch64, aka. ARM64
def machine_architecture() -> str:
    machine = platform.machine()
    if machine == "x86_64" or machine == "AMD64":
        return "x86_64"
    if machine == "aarch64" or machine == "arm64":
        return "aarch64"
    raise RuntimeError(f"Unrecognized machine architecture {machine}")


def run_cmd(cmd):
    if verbose_cmd:
        print(cmd)

    try:
        return subprocess.check_output(cmd, stderr=subprocess.STDOUT, shell=True)
    except subprocess.CalledProcessError as e:
        print("Command failed with exit code:", e.returncode)
        print("Command output was:")
        print(e.output.decode())
        raise e


# cut-down version of vcvars64.bat that allows using
# custom toolchain locations, returns the compiler program path
def set_msvc_env(msvc_path, sdk_path):
    if "INCLUDE" not in os.environ:
        os.environ["INCLUDE"] = ""

    if "LIB" not in os.environ:
        os.environ["LIB"] = ""

    msvc_path = os.path.abspath(msvc_path)
    sdk_path = os.path.abspath(sdk_path)

    os.environ["INCLUDE"] += os.pathsep + os.path.join(msvc_path, "include")
    os.environ["INCLUDE"] += os.pathsep + os.path.join(sdk_path, "include/winrt")
    os.environ["INCLUDE"] += os.pathsep + os.path.join(sdk_path, "include/um")
    os.environ["INCLUDE"] += os.pathsep + os.path.join(sdk_path, "include/ucrt")
    os.environ["INCLUDE"] += os.pathsep + os.path.join(sdk_path, "include/shared")

    os.environ["LIB"] += os.pathsep + os.path.join(msvc_path, "lib/x64")
    os.environ["LIB"] += os.pathsep + os.path.join(sdk_path, "lib/ucrt/x64")
    os.environ["LIB"] += os.pathsep + os.path.join(sdk_path, "lib/um/x64")

    os.environ["PATH"] += os.pathsep + os.path.join(msvc_path, "bin/HostX64/x64")
    os.environ["PATH"] += os.pathsep + os.path.join(sdk_path, "bin/x64")

    return os.path.join(msvc_path, "bin", "HostX64", "x64", "cl.exe")


def find_host_compiler():
    if os.name == "nt":
        # try and find an installed host compiler (msvc)
        # runs vcvars and copies back the build environment

        vswhere_path = r"%ProgramFiles(x86)%/Microsoft Visual Studio/Installer/vswhere.exe"
        vswhere_path = os.path.expandvars(vswhere_path)
        if not os.path.exists(vswhere_path):
            return ""

        vs_path = run_cmd(f'"{vswhere_path}" -latest -property installationPath').decode().rstrip()
        vsvars_path = os.path.join(vs_path, "VC\\Auxiliary\\Build\\vcvars64.bat")

        output = run_cmd(f'"{vsvars_path}" && set').decode()

        for line in output.splitlines():
            pair = line.split("=", 1)
            if len(pair) >= 2:
                os.environ[pair[0]] = pair[1]

        cl_path = run_cmd("where cl.exe").decode("utf-8").rstrip()
        cl_version = os.environ["VCToolsVersion"].split(".")

        # ensure at least VS2019 version, see list of MSVC versions here https://en.wikipedia.org/wiki/Microsoft_Visual_C%2B%2B
        cl_required_major = 14
        cl_required_minor = 29

        if (
            (int(cl_version[0]) < cl_required_major)
            or (int(cl_version[0]) == cl_required_major)
            and int(cl_version[1]) < cl_required_minor
        ):
            print(
                f"Warp: MSVC found but compiler version too old, found {cl_version[0]}.{cl_version[1]}, but must be {cl_required_major}.{cl_required_minor} or higher, kernel host compilation will be disabled."
            )
            return ""

        return cl_path

    else:
        # try and find g++
        return run_cmd("which g++").decode()


def get_cuda_toolkit_version(cuda_home):
    try:
        # the toolkit version can be obtained by running "nvcc --version"
        nvcc_path = os.path.join(cuda_home, "bin", "nvcc")
        nvcc_version_output = subprocess.check_output([nvcc_path, "--version"]).decode("utf-8")
        # search for release substring (e.g., "release 11.5")
        import re

        m = re.search(r"(?<=release )\d+\.\d+", nvcc_version_output)
        if m is not None:
            return tuple(int(x) for x in m.group(0).split("."))
        else:
            raise Exception("Failed to parse NVCC output")

    except Exception as e:
        print(f"Failed to determine CUDA Toolkit version: {e}")


def quote(path):
    return '"' + path + '"'


def build_dll_for_arch(args, dll_path, cpp_paths, cu_path, libs, arch, mode=None):
    mode = args.mode if (mode is None) else mode
    cuda_home = args.cuda_path
    cuda_cmd = None

    if args.quick:
        cutlass_includes = ""
        cutlass_enabled = "WP_ENABLE_CUTLASS=0"
    else:
        cutlass_home = "warp/native/cutlass"
        cutlass_includes = f'-I"{cutlass_home}/include" -I"{cutlass_home}/tools/util/include"'
        cutlass_enabled = "WP_ENABLE_CUTLASS=1"

    if args.quick or cu_path is None:
        cuda_compat_enabled = "WP_ENABLE_CUDA_COMPATIBILITY=0"
    else:
        cuda_compat_enabled = "WP_ENABLE_CUDA_COMPATIBILITY=1"

    import pathlib

    warp_home_path = pathlib.Path(__file__).parent
    warp_home = warp_home_path.resolve()

    # output stale, rebuild
    if args.verbose:
        print(f"Building {dll_path}")

    native_dir = os.path.join(warp_home, "native")

    if cu_path:
        # check CUDA Toolkit version
        min_ctk_version = (11, 5)
        ctk_version = get_cuda_toolkit_version(cuda_home) or min_ctk_version
        if ctk_version < min_ctk_version:
            raise Exception(
                f"CUDA Toolkit version {min_ctk_version[0]}.{min_ctk_version[1]}+ is required (found {ctk_version[0]}.{ctk_version[1]} in {cuda_home})"
            )

        gencode_opts = []

        if args.quick:
            # minimum supported architectures (PTX)
            gencode_opts += ["-gencode=arch=compute_52,code=compute_52", "-gencode=arch=compute_75,code=compute_75"]
        else:
            # generate code for all supported architectures
            gencode_opts += [
                # SASS for supported desktop/datacenter architectures
                "-gencode=arch=compute_52,code=sm_52",  # Maxwell
                "-gencode=arch=compute_60,code=sm_60",  # Pascal
                "-gencode=arch=compute_61,code=sm_61",
                "-gencode=arch=compute_70,code=sm_70",  # Volta
                "-gencode=arch=compute_75,code=sm_75",  # Turing
                "-gencode=arch=compute_80,code=sm_80",  # Ampere
                "-gencode=arch=compute_86,code=sm_86",
            ]
            if arch == "aarch64" and sys.platform == "linux":
                gencode_opts += [
                    # SASS for supported mobile architectures (e.g. Tegra/Jetson)
                    "-gencode=arch=compute_53,code=sm_53",  # X1
                    "-gencode=arch=compute_62,code=sm_62",  # X2
                    "-gencode=arch=compute_72,code=sm_72",  # Xavier
                    "-gencode=arch=compute_87,code=sm_87",  # Orin
                ]

            # support for Ada and Hopper is available with CUDA Toolkit 11.8+
            if ctk_version >= (11, 8):
                gencode_opts += [
                    "-gencode=arch=compute_89,code=sm_89",  # Ada
                    "-gencode=arch=compute_90,code=sm_90",  # Hopper
                    # PTX for future hardware
                    "-gencode=arch=compute_90,code=compute_90",
                ]
            else:
                gencode_opts += [
                    # PTX for future hardware
                    "-gencode=arch=compute_86,code=compute_86",
                ]

        nvcc_opts = gencode_opts + [
            "-t0",  # multithreaded compilation
            "--extended-lambda",
        ]

        if args.fast_math:
            nvcc_opts.append("--use_fast_math")

    # is the library being built with CUDA enabled?
    cuda_enabled = "WP_ENABLE_CUDA=1" if (cu_path is not None) else "WP_ENABLE_CUDA=0"

    if os.name == "nt":
        if args.host_compiler:
            host_linker = os.path.join(os.path.dirname(args.host_compiler), "link.exe")
        else:
            raise RuntimeError("Warp build error: No host compiler was found")

        cpp_includes = f' /I"{warp_home_path.parent}/external/llvm-project/out/install/{mode}-{arch}/include"'
        cpp_includes += f' /I"{warp_home_path.parent}/_build/host-deps/llvm-project/release-{arch}/include"'
        cuda_includes = f' /I"{cuda_home}/include"' if cu_path else ""
        includes = cpp_includes + cuda_includes

        # nvrtc_static.lib is built with /MT and _ITERATOR_DEBUG_LEVEL=0 so if we link it in we must match these options
        if cu_path or mode != "debug":
            runtime = "/MT"
            iter_dbg = "_ITERATOR_DEBUG_LEVEL=0"
            debug = "NDEBUG"
        else:
            runtime = "/MTd"
            iter_dbg = "_ITERATOR_DEBUG_LEVEL=2"
            debug = "_DEBUG"

        cpp_flags = f'/nologo /std:c++17 /GR- {runtime} /D "{debug}" /D "{cuda_enabled}" /D "{cutlass_enabled}" /D "{cuda_compat_enabled}" /D "{iter_dbg}" /I"{native_dir}" {includes} '

        if args.mode == "debug":
            cpp_flags += "/Zi /Od /D WP_ENABLE_DEBUG=1"
            linkopts = ["/DLL", "/DEBUG"]
        elif args.mode == "release":
            cpp_flags += "/Ox /D WP_ENABLE_DEBUG=0"
            linkopts = ["/DLL"]
        else:
            raise RuntimeError(f"Unrecognized build configuration (debug, release), got: {args.mode}")

        if args.verify_fp:
            cpp_flags += ' /D "WP_VERIFY_FP"'

        if args.fast_math:
            cpp_flags += " /fp:fast"

        with ScopedTimer("build", active=args.verbose):
            for cpp_path in cpp_paths:
                cpp_out = cpp_path + ".obj"
                linkopts.append(quote(cpp_out))

                cpp_cmd = f'"{args.host_compiler}" {cpp_flags} -c "{cpp_path}" /Fo"{cpp_out}"'
                run_cmd(cpp_cmd)

        if cu_path:
            cu_out = cu_path + ".o"

            if mode == "debug":
<<<<<<< HEAD
                cuda_cmd = f'"{cuda_home}/bin/nvcc" --std=c++17 --compiler-options=/MT,/Zi,/Od -g -G -O0 -DNDEBUG -D_ITERATOR_DEBUG_LEVEL=0 -I"{native_dir}" -I"{nanovdb_home}" -line-info {" ".join(nvcc_opts)} -DWP_ENABLE_CUDA=1 -D{cutlass_enabled} {cutlass_includes} -o "{cu_out}" -c "{cu_path}"'

            elif mode == "release":
                cuda_cmd = f'"{cuda_home}/bin/nvcc" --std=c++17 -O3 {" ".join(nvcc_opts)} -I"{native_dir}" -I"{nanovdb_home}" -DNDEBUG -DWP_ENABLE_CUDA=1 -D{cutlass_enabled} {cutlass_includes} -o "{cu_out}" -c "{cu_path}"'
=======
                cuda_cmd = f'"{cuda_home}/bin/nvcc" --compiler-options=/MT,/Zi,/Od -g -G -O0 -DNDEBUG -D_ITERATOR_DEBUG_LEVEL=0 -I"{native_dir}" -line-info {" ".join(nvcc_opts)} -DWP_ENABLE_CUDA=1 -D{cutlass_enabled} {cutlass_includes} -o "{cu_out}" -c "{cu_path}"'

            elif mode == "release":
                cuda_cmd = f'"{cuda_home}/bin/nvcc" -O3 {" ".join(nvcc_opts)} -I"{native_dir}" -DNDEBUG -DWP_ENABLE_CUDA=1 -D{cutlass_enabled} {cutlass_includes} -o "{cu_out}" -c "{cu_path}"'
>>>>>>> f0f7c19a

            with ScopedTimer("build_cuda", active=args.verbose):
                run_cmd(cuda_cmd)
                linkopts.append(quote(cu_out))
                linkopts.append(
                    f'cudart_static.lib nvrtc_static.lib nvrtc-builtins_static.lib nvptxcompiler_static.lib ws2_32.lib user32.lib /LIBPATH:"{cuda_home}/lib/x64"'
                )

        with ScopedTimer("link", active=args.verbose):
            link_cmd = f'"{host_linker}" {" ".join(linkopts + libs)} /out:"{dll_path}"'
            run_cmd(link_cmd)

    else:
        libmathdx_home = os.environ['LIBMATHDX_HOME']
        libmathdx_includes = f'-I{libmathdx_home}/include'
        cpp_includes = f' -I"{warp_home_path.parent}/external/llvm-project/out/install/{mode}-{arch}/include"'
        cpp_includes += f' -I"{warp_home_path.parent}/_build/host-deps/llvm-project/release-{arch}/include"'
        cuda_includes = f' -I"{cuda_home}/include"' if cu_path else ""
        includes = cpp_includes + cuda_includes

        if sys.platform == "darwin":
            version = f"--target={arch}-apple-macos11"
        else:
            version = "-fabi-version=13"  # GCC 8.2+

        cpp_flags = f'{version} --std=c++17 -fno-rtti -D{cuda_enabled} -D{cutlass_enabled} -D{cuda_compat_enabled} -fPIC -fvisibility=hidden -D_GLIBCXX_USE_CXX11_ABI=0 -I"{native_dir}" {includes} '

        if mode == "debug":
            cpp_flags += "-O0 -g -D_DEBUG -DWP_ENABLE_DEBUG=1 -fkeep-inline-functions"

        if mode == "release":
            cpp_flags += "-O3 -DNDEBUG -DWP_ENABLE_DEBUG=0"

        if args.verify_fp:
            cpp_flags += " -DWP_VERIFY_FP"

        if args.fast_math:
            cpp_flags += " -ffast-math"

        ld_inputs = []

        with ScopedTimer("build", active=args.verbose):
            for cpp_path in cpp_paths:
                cpp_out = cpp_path + ".o"
                ld_inputs.append(quote(cpp_out))

                build_cmd = f'g++ {cpp_flags} -c "{cpp_path}" -o "{cpp_out}"'
                run_cmd(build_cmd)

        if cu_path:
            cu_out = cu_path + ".o"

            if mode == "debug":
                cuda_cmd = f'"{cuda_home}/bin/nvcc" --std=c++17 -g -G -O0 --compiler-options -fPIC,-fvisibility=hidden -D_DEBUG -D_ITERATOR_DEBUG_LEVEL=0 -line-info {" ".join(nvcc_opts)} -DWP_ENABLE_CUDA=1 -I"{native_dir}" -D{cutlass_enabled} {cutlass_includes} {libmathdx_includes} -o "{cu_out}" -c "{cu_path}"'

            elif mode == "release":
                cuda_cmd = f'"{cuda_home}/bin/nvcc" --std=c++17 -O3 --compiler-options -fPIC,-fvisibility=hidden {" ".join(nvcc_opts)} -DNDEBUG -DWP_ENABLE_CUDA=1 -I"{native_dir}" -D{cutlass_enabled} {cutlass_includes} {libmathdx_includes} -o "{cu_out}" -c "{cu_path}"'

            with ScopedTimer("build_cuda", active=args.verbose):
                run_cmd(cuda_cmd)

                ld_inputs.append(quote(cu_out))
                ld_inputs.append(
                    f'-L"{cuda_home}/lib64" -L{libmathdx_home}/lib -lcudart_static -lnvrtc_static -lnvrtc-builtins_static -lnvptxcompiler_static -lnvJitLink_static -lpthread -ldl -lrt -lmathdx_static'
                )

        if sys.platform == "darwin":
            opt_no_undefined = "-Wl,-undefined,error"
            opt_exclude_libs = ""
        else:
            opt_no_undefined = "-Wl,--no-undefined"
            opt_exclude_libs = "-Wl,--exclude-libs,ALL"

        with ScopedTimer("link", active=args.verbose):
            origin = "@loader_path" if (sys.platform == "darwin") else "$ORIGIN"
            link_cmd = f"g++ {version} -shared -Wl,-rpath,'{origin}' {opt_no_undefined} {opt_exclude_libs} -o '{dll_path}' {' '.join(ld_inputs + libs)}"
            run_cmd(link_cmd)

            # Strip symbols to reduce the binary size
            if mode == "release":
                if sys.platform == "darwin":
                    run_cmd(f"strip -x {dll_path}")  # Strip all local symbols
                else:  # Linux
                    # Strip all symbols except for those needed to support debugging JIT-compiled code
                    run_cmd(
                        f"strip --strip-all --keep-symbol=__jit_debug_register_code --keep-symbol=__jit_debug_descriptor {dll_path}"
                    )


def build_dll(args, dll_path, cpp_paths, cu_path, libs=None):
    if libs is None:
        libs = []

    if sys.platform == "darwin":
        # create a universal binary by combining x86-64 and AArch64 builds
        build_dll_for_arch(args, dll_path + "-x86_64", cpp_paths, cu_path, libs, "x86_64")
        build_dll_for_arch(args, dll_path + "-aarch64", cpp_paths, cu_path, libs, "aarch64")

        run_cmd(f"lipo -create -output {dll_path} {dll_path}-x86_64 {dll_path}-aarch64")
        os.remove(f"{dll_path}-x86_64")
        os.remove(f"{dll_path}-aarch64")

    else:
        build_dll_for_arch(args, dll_path, cpp_paths, cu_path, libs, machine_architecture())<|MERGE_RESOLUTION|>--- conflicted
+++ resolved
@@ -273,17 +273,10 @@
             cu_out = cu_path + ".o"
 
             if mode == "debug":
-<<<<<<< HEAD
-                cuda_cmd = f'"{cuda_home}/bin/nvcc" --std=c++17 --compiler-options=/MT,/Zi,/Od -g -G -O0 -DNDEBUG -D_ITERATOR_DEBUG_LEVEL=0 -I"{native_dir}" -I"{nanovdb_home}" -line-info {" ".join(nvcc_opts)} -DWP_ENABLE_CUDA=1 -D{cutlass_enabled} {cutlass_includes} -o "{cu_out}" -c "{cu_path}"'
+                cuda_cmd = f'"{cuda_home}/bin/nvcc" --std=c++17 --compiler-options=/MT,/Zi,/Od -g -G -O0 -DNDEBUG -D_ITERATOR_DEBUG_LEVEL=0 -I"{native_dir}" -line-info {" ".join(nvcc_opts)} -DWP_ENABLE_CUDA=1 -D{cutlass_enabled} {cutlass_includes} -o "{cu_out}" -c "{cu_path}"'
 
             elif mode == "release":
-                cuda_cmd = f'"{cuda_home}/bin/nvcc" --std=c++17 -O3 {" ".join(nvcc_opts)} -I"{native_dir}" -I"{nanovdb_home}" -DNDEBUG -DWP_ENABLE_CUDA=1 -D{cutlass_enabled} {cutlass_includes} -o "{cu_out}" -c "{cu_path}"'
-=======
-                cuda_cmd = f'"{cuda_home}/bin/nvcc" --compiler-options=/MT,/Zi,/Od -g -G -O0 -DNDEBUG -D_ITERATOR_DEBUG_LEVEL=0 -I"{native_dir}" -line-info {" ".join(nvcc_opts)} -DWP_ENABLE_CUDA=1 -D{cutlass_enabled} {cutlass_includes} -o "{cu_out}" -c "{cu_path}"'
-
-            elif mode == "release":
-                cuda_cmd = f'"{cuda_home}/bin/nvcc" -O3 {" ".join(nvcc_opts)} -I"{native_dir}" -DNDEBUG -DWP_ENABLE_CUDA=1 -D{cutlass_enabled} {cutlass_includes} -o "{cu_out}" -c "{cu_path}"'
->>>>>>> f0f7c19a
+                cuda_cmd = f'"{cuda_home}/bin/nvcc" --std=c++17 -O3 {" ".join(nvcc_opts)} -I"{native_dir}" -DNDEBUG -DWP_ENABLE_CUDA=1 -D{cutlass_enabled} {cutlass_includes} -o "{cu_out}" -c "{cu_path}"'
 
             with ScopedTimer("build_cuda", active=args.verbose):
                 run_cmd(cuda_cmd)
