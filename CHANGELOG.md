# Changelog

## [Unreleased] - 2025-??

### Added

- Add the `Device.sm_count` property to get the number of streaming multiprocessors on a CUDA device
  ([GH-584](https://github.com/NVIDIA/warp/issues/584)).
- Add support for profiling GPU runtime module compilation using the global `wp.config.compile_time_trace`
  setting or the module-level `"compile_time_trace"` option. When used, JSON files in the Trace Event
  format will be written in the kernel cache, which can be opened in a viewer like `chrome://tracing/`
  ([GH-609](https://github.com/NVIDIA/warp/issues/609)).
- Add support for animating visibility of objects in the USD renderer
  ([GH-598](https://github.com/NVIDIA/warp/issues/598)).
- Add support for returning multiple values from native functions like `wp.svd3()` and `wp.quat_to_axis_angle()`
  ([GH-503](https://github.com/NVIDIA/warp/issues/503)).
- Support attribute indexing for quaternions on the right-hand side of expressions
  ([GH-625](https://github.com/NVIDIA/warp/issues/625))
- Add example of a distributed Jacobi solver using `mpi4py` in `warp/examples/distributed/example_jacobi_mpi.py`
  ([GH-475](https://github.com/NVIDIA/warp/issues/475)).
- Add `transform_compose` and `transform_decompose` math functions for converting between transforms and mat44 with 3D scale information ([GH-576](https://github.com/NVIDIA/warp/issues/576)).
- Add a parameter `as_spheres` to `UsdRenderer.render_points()` in order to choose whether to render
  the points as USD spheres using a point instancer, or as simple USD points otherwise.
<<<<<<< HEAD
- Add `wp.tile_squeeze()` ([GH-662](https://github.com/NVIDIA/warp/issues/662)).
- Add `wp.tile_reshape()` ([GH-663](https://github.com/NVIDIA/warp/issues/663)).
=======
- Add support for dynamic control flow in CUDA graphs, see `wp.capture_if()` and `wp.capture_while()` ([GH-597](https://github.com/NVIDIA/warp/issues/597)).
>>>>>>> f6419a9c
- Support tile inplace add/subtract operations
  ([GH-518](https://github.com/NVIDIA/warp/issues/518)).
- Add support for in-place tile component addition and subtraction
  ([GH-659](https://github.com/NVIDIA/warp/issues/659)).
- Add missing adjoint method for tile `assign` operations ([GH-680](https://github.com/NVIDIA/warp/issues/680)).

### Changed

- The rigid body contact in `wp.sim.VBDIntegrator` now uses only the shape's friction coefficient, instead of averaging the shape's and the cloth's coefficients.
- `wp.sim.VBDIntegrator` now has a `rebuild_bvh` method to rebuild the BVH used for detecting self contacts.
- Added damping terms for collisions in `wp.sim.VBDIntegrator`, whose strength is controlled by `Model.soft_contact_kd`.
- Improve handling of deprecated JAX features ([GH-613](https://github.com/NVIDIA/warp/pull/613)).
- `Model.rigid_contact_tids` are now -1 at non-active contact indices which allows to retrieve the vertex index of a mesh collision, see `test_collision.py` ([GH-623](https://github.com/NVIDIA/warp/issues/623)).
- Changed the USD renderer to use `framesPerSecond` for time sampling instead of `timeCodesPerSecond`.
- Deprecate `wp.matrix(pos, quat, scale)` built-in function that constructs a 4x4 matrix from a 3D position, a quaternion, and a 3D scale. Use `wp.transform_compose()` instead ([GH-576](https://github.com/NVIDIA/warp/issues/576)).
- Improve `repr()` for Warp types, including adding `repr()` for  `wp.array`.

### Fixed

- Fix the jitter for the `OgnParticlesFromMesh` node not being computed correctly.
- Fix a code generation bug involving return statements in Warp kernels, which could result in some threads in Warp
  being skipped when processed on the GPU ([GH-594](https://github.com/NVIDIA/warp/issues/594)).
- Fix `show_joints` not working with `wp.sim.render.SimRenderer` set to render to USD
  ([GH-510](https://github.com/NVIDIA/warp/issues/510)).
- Fix tile loads for small tiles with aligned source memory. ([GH-622](https://github.com/NVIDIA/warp/issues/622))
- Fix constructing `DeformedGeometry` from `fem.Trimesh3D` geometries ([GH-614](https://github.com/NVIDIA/warp/issues/614)).
- Fix `lookup` operator for `fem.Trimesh3D` ([GH-618](https://github.com/NVIDIA/warp/issues/618)).
- LTO symbol hash for Cholesky solver updates when kernel block_dim changes.
  ([GH-639](https://github.com/NVIDIA/warp/issues/639)).
- Fix the `Formal parameter space overflowed` error when compiling the `wp.sim.VBDIntegrator` kernels for the backward pass in CUDA 11 Warp builds. This is done by decoupling the collision evaluation
  and elasticity evaluations to separate kernels, which also increases the parallelism of the collision handling and speeds up the solver ([GH-442](https://github.com/NVIDIA/warp/issues/442)).
- Fix length/shape matching for vectors and matrices from a Python context.
- Fix `UsdRenderer.render_points()` not supporting multiple colors
  ([GH-634](https://github.com/NVIDIA/warp/issues/634)).
- Fix the `dtype` parameter missing for `wp.quaternion()`.
- Fix invalid `dtype` comparison when using the `wp.matrix()`/`wp.vector()`/`wp.quaternion()` constructors
  with literal values and an explicit `dtype` argument
  ([GH-651](https://github.com/NVIDIA/warp/issues/651)).
- Fix incorrect thread index lookup for the backward pass of `wp.sim.collide()` ([GH-459](https://github.com/NVIDIA/warp/issues/459)).
- Fix a bug where `wp.sim.ModelBuilder` adds springs with -1 as vertex indices ([GH-621](https://github.com/NVIDIA/warp/issues/621)). 
- Fix documentation of `atol` and `rtol` arguments to `wp.autograd.gradcheck` and `gradcheck_tape` ([GH-508](https://github.com/NVIDIA/warp/issues/508)).
- Fix center of mass, inertia computation for mesh shapes ([GH-251](https://github.com/NVIDIA/warp/issues/251)).
- Fix computation of body center of mass to account for shape orientation ([GH-648](https://github.com/NVIDIA/warp/issues/648)).
- Fix assembly of rigid body inertia in `ModelBuilder.collapse_fixed_joints()` ([GH-631](https://github.com/NVIDIA/warp/issues/631)).
- Fix preserving base class of nested struct attributes ([GH-574](https://github.com/NVIDIA/warp/issues/574)).
- Fix `OpenGLRenderer.update_shape_instance()` not having color buffers created for the shape instances.
- Allow recovering from out-of-memory errors during Volume allocation ([GH-611](https://github.com/NVIDIA/warp/issues/611)).
- Address `wp.tile_atomic_add()` compiler errors.

## [1.7.0] - 2025-03-30

### Added

- Support JAX foreign function interface (FFI)
  ([docs](https://nvidia.github.io/warp/modules/interoperability.html#jax-foreign-function-interface-ffi),
  [GH-511](https://github.com/NVIDIA/warp/issues/511)).
- Support Python/SASS correlation in Nsight Compute reports by emitting `#line` directives in CUDA-C code.
  This setting is controlled by `wp.config.line_directives` and is `True` by default.
  ([docs](https://nvidia.github.io/warp/profiling.html#nsight-compute-profiling),
   [GH-437](https://github.com/NVIDIA/warp/issues/437))
- Support `vec4f` grid construction in `wp.Volume.allocate_by_tiles()`.
- Add 2D SVD `wp.svd2()` ([GH-436](https://github.com/NVIDIA/warp/issues/436)).
- Add `wp.randu()` for random `uint32` generation.
- Add matrix construction functions `wp.matrix_from_cols()` and `wp.matrix_from_rows()`
  ([GH-278](https://github.com/NVIDIA/warp/issues/278)).
- Add `wp.transform_from_matrix()` to obtain a transform from a 4x4 matrix
  ([GH-211](https://github.com/NVIDIA/warp/issues/211)).
- Add `wp.where()` to select between two arguments conditionally using a
  more intuitive argument order (`cond`, `value_if_true`, `value_if_false`)
  ([GH-469](https://github.com/NVIDIA/warp/issues/469)).
- Add `wp.get_mempool_used_mem_current()` and `wp.get_mempool_used_mem_high()` to
  query the respective current and high-water mark memory pool allocator usage.
  ([GH-446](https://github.com/NVIDIA/warp/issues/446)).
- Add `Stream.is_complete` and `Event.is_complete` properties to query completion status
  ([GH-435](https://github.com/NVIDIA/warp/issues/435)).
- Support timing events inside of CUDA graphs ([GH-556](https://github.com/NVIDIA/warp/issues/556)).
- Add LTO cache to speed up compilation times for kernels using MathDx-based tile functions.
  Use `wp.clear_lto_cache()` to clear the LTO cache ([GH-507](https://github.com/NVIDIA/warp/issues/507)).
- Add example demonstrating gradient checkpointing for fluid optimization in
  `warp/examples/optim/example_fluid_checkpoint.py`.
- Add a hinge-angle-based bending force to `wp.sim.VBDIntegrator`.
- Add an example to show mesh sampling using a CDF
  ([GH-476](https://github.com/NVIDIA/warp/issues/476)).

### Changed

- **Breaking:** Remove CUTLASS dependency and `wp.matmul()` functionality (including batched version).
  Users should use tile primitives for matrix multiplication operations instead.
- Deprecate constructing a matrix from vectors using `wp.matrix()`.
- Deprecate `wp.select()` in favor of `wp.where()`. Users should update their code to use
  `wp.where(cond, value_if_true, value_if_false)` instead of `wp.select(cond, value_if_false, value_if_true)`.
- `wp.sim.Control` no longer has a `model` attribute ([GH-487](https://github.com/NVIDIA/warp/issues/487)).
- `wp.sim.Control.reset()` is deprecated and now only zeros-out the controls (previously restored controls
  to initial `model` state). Use `wp.sim.Control.clear()` instead.
- Vector/matrix/quaternion component assignment operations (e.g., `v[0] = x`) now compile and run faster in the
  backward pass. Note: For correct gradient computation, each component should only be assigned once.
- `@wp.kernel` has now an optional `module` argument that allows passing a `wp.context.Module` to the kernel,
  or, if set to `"unique"` let Warp create a new unique module just for this kernel.
  The default behavior to use the current module is unchanged.
- Default PTX architecture is now automatically determined by the devices present in the system,
  ensuring optimal compatibility and performance ([GH-537](https://github.com/NVIDIA/warp/issues/537)).
- Structs now have a trivial default constructor, allowing for `wp.tile_reduce()` on tiles with struct data types.
- Extend `wp.tile_broadcast()` to support broadcasting to 1D, 3D, and 4D shapes (in addition to existing 2D support).
- `wp.fem.integrate()` and `wp.fem.interpolate()` may now perform parallel evaluation of quadrature points within elements.
- `wp.fem.interpolate()` can now build Jacobian sparse matrices of interpolated functions with respect to a trial field.
- Multiple `wp.sparse` routines (`bsr_set_from_triplets`, `bsr_assign`, `bsr_axpy`, `bsr_mm`) now accept a `masked`
  flag to discard any non-zero not already present in the destination matrix.
- `wp.sparse.bsr_assign()` no longer requires source and destination block shapes to evenly divide each other.
- Extend `wp.expect_near()` to support all vectors and quaternions.
- Extend `wp.quat_from_matrix()` to support 4x4 matrices.
- Update the `OgnClothSimulate` node to use the VBD integrator ([GH-512](https://github.com/NVIDIA/warp/issues/512)).
- Remove the `globalScale` parameter from the `OgnClothSimulate` node.

### Fixed

- Fix an out-of-bounds access bug caused by an unbalanced BVH tree ([GH-536](https://github.com/NVIDIA/warp/issues/536)).
- Fix an error of incorrectly adding the offset to -1 elements in `edge_indices` when adding a ModelBuilder to another
  ([GH-557](https://github.com/NVIDIA/warp/issues/557)).

## [1.6.2] - 2025-03-07

### Changed

- Update project license from *NVIDIA Software License* to *Apache License, Version 2.0* (see `LICENSE.md`).

## [1.6.1] - 2025-03-03

### Added

- Document `wp.Launch` objects ([docs](https://nvidia.github.io/warp/modules/runtime.html#launch-objects),
  [GH-428](https://github.com/NVIDIA/warp/issues/428)).
- Document how overwriting previously computed results can lead to incorrect gradients
  ([docs](https://nvidia.github.io/warp/modules/differentiability.html#array-overwrites),
  [GH-525](https://github.com/NVIDIA/warp/issues/525)).

### Fixed

- Fix unaligned loads with offset 2D tiles in `wp.tile_load()`.
- Fix FP64 accuracy of thread-level matrix-matrix multiplications ([GH-489](https://github.com/NVIDIA/warp/issues/489)).
- Fix `wp.array()` not initializing from arrays defining a CUDA array interface when the target device is CPU
  ([GH-523](https://github.com/NVIDIA/warp/issues/523)).
- Fix `wp.Launch` objects not storing and replaying adjoint kernel launches
  ([GH-449](https://github.com/NVIDIA/warp/issues/449)).
- Fix `wp.config.verify_autograd_array_access` failing to detect overwrites in generic Warp functions
  ([GH-493](https://github.com/NVIDIA/warp/issues/493)).
- Fix an error on Windows when closing an `OpenGLRenderer` app ([GH-488](https://github.com/NVIDIA/warp/issues/488)).
- Fix per-vertex colors not being correctly written out to USD meshes when a constant color is being passed
  ([GH-480](https://github.com/NVIDIA/warp/issues/480)).
- Fix an error in capturing the `wp.sim.VBDIntegrator` with CUDA graphs when `handle_self_contact` is enabled
  ([GH-441](https://github.com/NVIDIA/warp/issues/441)).
- Fix an error of AABB computation in `wp.collide.TriMeshCollisionDetector`.
- Fix URDF-imported planar joints not being set with the intended `target_ke`, `target_kd`, and `mode` parameters
  ([GH-454](https://github.com/NVIDIA/warp/issues/454)).
- Fix `ModelBuilder.add_builder()` to use correct offsets for `ModelBuilder.joint_parent` and `ModelBuilder.joint_child`
  ([GH-432](https://github.com/NVIDIA/warp/issues/432))
- Fix underallocation of contact points for box–sphere and box–capsule collisions.
- Fix `wp.randi()` documentation to show correct output range of `[-2^31, 2^31)`.

## [1.6.0] - 2025-02-03

### Added

- Add preview of Tile Cholesky factorization and solve APIs through `wp.tile_cholesky()`, `tile_cholesky_solve()`
  and `tile_diag_add()` (preview APIs are subject to change).
- Support for loading tiles from arrays whose shapes are not multiples of the tile dimensions.
  Out-of-bounds reads will be zero-filled and out-of-bounds writes will be skipped.
- Support for higher-dimensional (up to 4D) tile shapes and memory operations.
- Add intersection-free self-contact support in `wp.sim.VBDIntegrator` by passing `handle_self_contact=True`.
  See `warp/examples/sim/example_cloth_self_contact.py` for a usage example.
- Add functions `wp.norm_l1()`, `wp.norm_l2()`, `wp.norm_huber()`, `wp.norm_pseudo_huber()`, and `wp.smooth_normalize()`
  for vector types to a new `wp.math` module.
- `wp.sim.SemiImplicitIntegrator` and `wp.sim.FeatherstoneIntegrator` now have an optional `friction_smoothing`
  constructor argument (defaults to 1.0) that controls softness of the friction norm computation.
- Support `assert` statements in kernels ([docs](https://nvidia.github.io/warp/debugging.html#assertions)).
  Assertions can only be triggered in `"debug"` mode ([GH-366](https://github.com/NVIDIA/warp/issues/336)).
- Support CUDA IPC on Linux. Call the `ipc_handle()` method to get an IPC handle for a `wp.Event` or a `wp.array`,
  and call `wp.from_ipc_handle()` or `wp.event_from_ipc_handle()` in another process to open the handle
  ([docs](https://nvidia.github.io/warp/modules/runtime.html#interprocess-communication-ipc)).
- Add per-module option to disable fused floating point operations, use `wp.set_module_options({"fuse_fp": False})`
  ([GH-379](https://github.com/NVIDIA/warp/issues/379)).
- Add per-module option to add CUDA-C line information for profiling, use `wp.set_module_options({"lineinfo": True})`.
- Support operator overloading for `wp.struct` objects by defining `wp.func` functions
  ([GH-392](https://github.com/NVIDIA/warp/issues/392)).
- Add built-in function `wp.len()` to retrieve the number of elements for vectors, quaternions, matrices, and arrays
  ([GH-389](https://github.com/NVIDIA/warp/issues/389)).
- Add `warp/examples/optim/example_softbody_properties.py` as an optimization example for soft-body properties
  ([GH-419](https://github.com/NVIDIA/warp/pull/419)).
- Add `warp/examples/tile/example_tile_walker.py`, which reworks the existing `example_walker.py`
  to use Warp's tile API for matrix multiplication.
- Add `warp/examples/tile/example_tile_nbody.py` as an example of an N-body simulation using Warp tile primitives.

### Changed

- **Breaking:** Change `wp.tile_load()` and `wp.tile_store()` indexing behavior so that indices are now specified in
  terms of *array elements* instead of *tile multiples*.
- **Breaking:** Tile operations now take `shape` and `offset` parameters as tuples,
  e.g.: `wp.tile_load(array, shape=(m,n), offset=(i,j))`.
- **Breaking:** Change exception types and error messages thrown by tile functions for improved consistency.
- Add an implicit tile synchronization whenever a shared memory tile's data is reinitialized (e.g. in dynamic loops).
  This could result in lower performance.
- `wp.Bvh` constructor now supports various construction algorithms via the `constructor` argument, including
  `"sah"` (Surface Area Heuristics), `"median"`, and `"lbvh"` ([docs](https://nvidia.github.io/warp/modules/runtime.html#warp.Bvh.__init__))
- Improve the query efficiency of `wp.Bvh` and `wp.Mesh`.
- Improve memory consumption, compilation and runtime performance when using in-place vector/matrix assignments in
  kernels that have `enable_backward` set to `False` ([GH-332](https://github.com/NVIDIA/warp/issues/332)).
- Vector/matrix/quaternion component `+=` and `-=` operations compile and run faster in the backward pass
  ([GH-332](https://github.com/NVIDIA/warp/issues/332)).
- Name files in the kernel cache according to their directory. Previously, all files began with
  `module_codegen` ([GH-431](https://github.com/NVIDIA/warp/issues/431)).
- Avoid recompilation of modules when changing `block_dim`.
- `wp.autograd.gradcheck_tape()` now has additional optional arguments `reverse_launches` and `skip_to_launch_index`.
- `wp.autograd.gradcheck()`, `wp.autograd.jacobian()`, and `wp.autograd.jacobian_fd()` now also accept
  arbitrary Python functions that have Warp arrays as inputs and outputs.
- `update_vbo_transforms` kernel launches in the OpenGL renderer are no longer recorded onto the tape.
- Skip emitting backward functions/kernels in the generated C++/CUDA code when `enable_backward` is set to `False`.
- Emit deprecation warnings for the use of the `owner` and `length` keywords in the `wp.array` initializer.
- Emit deprecation warnings for the use of `wp.mlp()`, `wp.matmul()`, and `wp.batched_matmul()`.
  Use tile primitives instead.

### Fixed

- Fix unintended modification of non-Warp arrays during the backward pass ([GH-394](https://github.com/NVIDIA/warp/issues/394)).
- Fix so that `wp.Tape.zero()` zeroes gradients passed via the `grads` parameter in `wp.Tape.backward()`
  ([GH-407](https://github.com/NVIDIA/warp/issues/407)).
- Fix errors during graph capture caused by module unloading ([GH-401](https://github.com/NVIDIA/warp/issues/401)).
- Fix potential memory corruption errors when allocating arrays with strides ([GH-404](https://github.com/NVIDIA/warp/issues/404)).
- Fix `wp.array()` not respecting the target `dtype` and `shape` when the given data is an another array with a CUDA interface
  ([GH-363](https://github.com/NVIDIA/warp/issues/363)).
- Negative constants evaluate to compile-time constants ([GH-403](https://github.com/NVIDIA/warp/issues/403))
- Fix `ImportError` exception being thrown during interpreter shutdown on Windows when using the OpenGL renderer
  ([GH-412](https://github.com/NVIDIA/warp/issues/412)).
- Fix the OpenGL renderer not working when multiple instances exist at the same time ([GH-385](https://github.com/NVIDIA/warp/issues/385)).
- Fix `AttributeError` crash in the OpenGL renderer when moving the camera ([GH-426](https://github.com/NVIDIA/warp/issues/426)).
- Fix the OpenGL renderer not correctly displaying duplicate capsule, cone, and cylinder shapes
  ([GH-388](https://github.com/NVIDIA/warp/issues/388)).
- Fix the overriding of `wp.sim.ModelBuilder` default parameters ([GH-429](https://github.com/NVIDIA/warp/pull/429)).
- Fix indexing of `wp.tile_extract()` when the block dimension is smaller than the tile size.
- Fix scale and rotation issues with the rock geometry used in the granular collision SDF example
  ([GH-409](https://github.com/NVIDIA/warp/issues/409)).
- Fix autodiff Jacobian computation in `wp.autograd.jacobian()` where in some cases gradients were not zeroed-out properly.
- Fix plotting issues in `wp.autograd.jacobian_plot()`.
- Fix the `len()` operator returning the total size of a matrix instead of its first dimension.
- Fix gradient instability in rigid-body contact handling for `wp.sim.SemiImplicitIntegrator` and
  `wp.sim.FeatherstoneIntegrator` ([GH-349](https://github.com/NVIDIA/warp/issues/349)).
- Fix overload resolution of generic Warp functions with default arguments.
- Fix rendering of arrows with different `up_axis`, `color` in `OpenGLRenderer` ([GH-448](https://github.com/NVIDIA/warp/issues/448)).

## [1.5.1] - 2025-01-02

### Added

- Add PyTorch basics and custom operators notebooks to the `notebooks` directory.
- Update PyTorch interop docs to include section on custom operators
  ([docs](https://nvidia.github.io/warp/modules/interoperability.html#pytorch-custom-ops-example)).

### Fixed

- warp.sim: Fix a bug in which the color-balancing algorithm was not updating the colorings.
- Fix custom colors being not being updated when rendering meshes with static topology in OpenGL
  ([GH-343](https://github.com/NVIDIA/warp/issues/343)).
- Fix `wp.launch_tiled()` not returning a `Launch` object when passed `record_cmd=True`.
- Fix default arguments not being resolved for `wp.func` when called from Python's runtime
  ([GH-386](https://github.com/NVIDIA/warp/issues/386)).
- Array overwrite tracking: Fix issue with not marking arrays passed to `wp.atomic_add()`, `wp.atomic_sub()`,
  `wp.atomic_max()`, or `wp.atomic_min()` as being written to ([GH-378](https://github.com/NVIDIA/warp/issues/378)).
- Fix for occasional failure to update `.meta` files into Warp kernel cache on Windows.
- Fix the OpenGL renderer not being able to run without a CUDA device available
  ([GH-344](https://github.com/NVIDIA/warp/issues/344)).
- Fix incorrect CUDA driver function versions ([GH-402](https://github.com/NVIDIA/warp/issues/402)).

## [1.5.0] - 2024-12-02

### Added

- Support for cooperative tile-based primitives using cuBLASDx and cuFFTDx, please see the tile
  [documentation](https://nvidia.github.io/warp/modules/tiles.html) for details.
- Expose a `reversed()` built-in for iterators ([GH-311](https://github.com/NVIDIA/warp/issues/311)).
- Support for saving Volumes into `.nvdb` files with the `save_to_nvdb` method.
- warp.fem: Add `wp.fem.Trimesh3D` and `wp.fem.Quadmesh3D` geometry types for 3D surfaces with new `example_distortion_energy` example.
- warp.fem: Add `"add"` option to `wp.fem.integrate()` for accumulating integration result to existing output.
- warp.fem: Add `"assembly"` option to `wp.fem.integrate()` for selecting between more memory-efficient or more
  computationally efficient integration algorithms.
- warp.fem: Add Nédélec (first kind) and Raviart-Thomas vector-valued function spaces
  providing conforming discretization of `curl` and `div` operators, respectively.
- warp.sim: Add a graph coloring module that supports converting trimesh into a vertex graph and applying coloring.
  The `wp.sim.ModelBuilder` now includes methods to color particles for use with `wp.sim.VBDIntegrator()`,
  users should call `builder.color()` before finalizing assets.
- warp.sim: Add support for a per-particle radius for soft-body triangle contact using the `wp.sim.Model.particle_radius`
  array ([docs](https://nvidia.github.io/warp/modules/sim.html#warp.sim.Model.particle_radius)), replacing the previous
  hard-coded value of 0.01 ([GH-329](https://github.com/NVIDIA/warp/issues/329)).
- Add a `particle_radius` parameter to `wp.sim.ModelBuilder.add_cloth_mesh()` and `wp.sim.ModelBuilder.add_cloth_grid()`
  to set a uniform radius for the added particles.
- Document `wp.array` attributes ([GH-364](https://github.com/NVIDIA/warp/issues/364)).
- Document time-to-compile tradeoffs when using vector component assignment statements in kernels.
- Add introductory Jupyter notebooks to the `notebooks` directory.

### Changed

- Drop support for Python 3.7; Python 3.8 is now the minimum-supported version.
- Promote the `wp.Int`, `wp.Float`, and `wp.Scalar` generic annotation types to the public API.
- warp.fem: Simplify querying neighboring cell quantities when integrating on sides using new
  `wp.fem.cells()`, `wp.fem.to_inner_cell()`, `wp.fem.to_outer_cell()` operators.
- Show an error message when the type returned by a function differs from its annotation, which would have led to the compilation stage failing.
- Clarify that `wp.randn()` samples a normal distribution of mean 0 and variance 1.
- Raise error when passing more than 32 variadic argument to the `wp.printf()` built-in.

### Fixed

- Fix `place` setting of paddle backend.
- warp.fem: Fix tri-cubic shape functions on quadrilateral meshes.
- warp.fem: Fix caching of integrand kernels when changing code-generation options.
- Fix `wp.expect_neq()` overloads missing for scalar types.
- Fix an error when a `wp.kernel` or a `wp.func` object is annotated to return a `None` value.
- Fix error when reading multi-volume, BLOSC-compressed `.nvdb` files.
- Fix `wp.printf()` erroring out when no variadic arguments are passed ([GH-333](https://github.com/NVIDIA/warp/issues/333)).
- Fix memory access issues in soft-rigid contact collisions ([GH-362](https://github.com/NVIDIA/warp/issues/362)).
- Fix gradient propagation for in-place addition/subtraction operations on custom vector-type arrays.
- Fix the OpenGL renderer's window not closing when clicking the X button.
- Fix the OpenGL renderer's camera snapping to a different direction from the initial camera's orientation when first looking around.
- Fix custom colors being ignored when rendering meshes in OpenGL ([GH-343](https://github.com/NVIDIA/warp/issues/343)).
- Fix topology updates not being supported by the the OpenGL renderer.

## [1.4.2] - 2024-11-13

### Changed

- Make the output of `wp.print()` in backward kernels consistent for all supported data types.

### Fixed

- Fix to relax the integer types expected when indexing arrays (regression in `1.3.0`).
- Fix printing vector and matrix adjoints in backward kernels.
- Fix kernel compile error when printing structs.
- Fix an incorrect user function being sometimes resolved when multiple overloads are available with array parameters with different `dtype` values.
- Fix error being raised when static and dynamic for-loops are written in sequence with the same iteration variable names ([GH-331](https://github.com/NVIDIA/warp/issues/331)).
- Fix an issue with the `Texture Write` node, used in the Mandelbrot Omniverse sample, sometimes erroring out in multi-GPU environments.
- Code generation of in-place multiplication and division operations (regression introduced in a69d061)([GH-342](https://github.com/NVIDIA/warp/issues/342)).

## [1.4.1] - 2024-10-15

### Fixed

- Fix `iter_reverse()` not working as expected for ranges with steps other than 1 ([GH-311](https://github.com/NVIDIA/warp/issues/311)).
- Fix potential out-of-bounds memory access when a `wp.sparse.BsrMatrix` object is reused for storing matrices of different shapes.
- Fix robustness to very low desired tolerance in `wp.fem.utils.symmetric_eigenvalues_qr`.
- Fix invalid code generation error messages when nesting dynamic and static for-loops.
- Fix caching of kernels with static expressions.
- Fix `ModelBuilder.add_builder(builder)` to correctly update `articulation_start` and thereby `articulation_count` when `builder` contains more than one articulation.
- Re-introduced the `wp.rand*()`, `wp.sample*()`, and `wp.poisson()` onto the Python scope to revert a breaking change.

## [1.4.0] - 2024-10-01

### Added

- Support for a new `wp.static(expr)` function that allows arbitrary Python expressions to be evaluated at the time of
  function/kernel definition ([docs](https://nvidia.github.io/warp/codegen.html#static-expressions)).
- Support for stream priorities to hint to the device that it should process pending work
  in high-priority streams over pending work in low-priority streams when possible
  ([docs](https://nvidia.github.io/warp/modules/concurrency.html#stream-priorities)).
- Adaptive sparse grid geometry to `warp.fem` ([docs](https://nvidia.github.io/warp/modules/fem.html#adaptivity)).
- Support for defining `wp.kernel` and `wp.func` objects from within closures.
- Support for defining multiple versions of kernels, functions, and structs without manually assigning unique keys.
- Support for default argument values for user functions decorated with `wp.func`.
- Allow passing custom launch dimensions to `jax_kernel()` ([GH-310](https://github.com/NVIDIA/warp/pull/310)).
- JAX interoperability examples for sharding and matrix multiplication ([docs](https://nvidia.github.io/warp/modules/interoperability.html#using-shardmap-for-distributed-computation)).
- Interoperability support for the PaddlePaddle ML framework ([GH-318](https://github.com/NVIDIA/warp/pull/318)).
- Support `wp.mod()` for vector types ([GH-282](https://github.com/NVIDIA/warp/issues/282)).
- Expose the modulo operator `%` to Python's runtime scalar and vector types.
- Support for fp64 `atomic_add`, `atomic_max`, and `atomic_min` ([GH-284](https://github.com/NVIDIA/warp/issues/284)).
- Support for quaternion indexing (e.g. `q.w`).
- Support shadowing builtin functions ([GH-308](https://github.com/NVIDIA/warp/issues/308)).
- Support for redefining function overloads.
- Add an ocean sample to the `omni.warp` extension.
- `warp.sim.VBDIntegrator` now supports body-particle collision.
- Add a [contributing guide](https://nvidia.github.io/warp/modules/contribution_guide.html) to the Sphinx docs .
- Add documentation for dynamic code generation ([docs](https://nvidia.github.io/warp/codegen.html#dynamic-kernel-creation)).

### Changed

- `wp.sim.Model.edge_indices` now includes boundary edges.
- Unexposed `wp.rand*()`, `wp.sample*()`, and `wp.poisson()` from the Python scope.
- Skip unused functions in module code generation, improving performance.
- Avoid reloading modules if their content does not change, improving performance.
- `wp.Mesh.points` is now a property instead of a raw data member, its reference can be changed after the mesh is initialized.
- Improve error message when invalid objects are referenced in a Warp kernel.
- `if`/`else`/`elif` statements with constant conditions are resolved at compile time with no branches being inserted in the generated code.
- Include all non-hidden builtins in the stub file.
- Improve accuracy of symmetric eigenvalues routine in `warp.fem`.

### Fixed

- Fix for `wp.func` erroring out when defining a `Tuple` as a return type hint ([GH-302](https://github.com/NVIDIA/warp/issues/302)).
- Fix array in-place op (`+=`, `-=`) adjoints to compute gradients correctly in the backwards pass
- Fix vector, matrix in-place assignment adjoints to compute gradients correctly in the backwards pass, e.g.: `v[1] = x`
- Fix a bug in which Python docstrings would be created as local function variables in generated code.
- Fix a bug with autograd array access validation in functions from different modules.
- Fix a rare crash during error reporting on some systems due to glibc mismatches.
- Handle `--num_tiles 1` in `example_render_opengl.py` ([GH-306](https://github.com/NVIDIA/warp/issues/306)).
- Fix the computation of body contact forces in `FeatherstoneIntegrator` when bodies and particles collide.
- Fix bug in `FeatherstoneIntegrator` where `eval_rigid_jacobian` could give incorrect results or reach an infinite
  loop when the body and joint indices were not in the same order. Added `Model.joint_ancestor` to fix the indexing
  from a joint to its parent joint in the articulation.
- Fix wrong vertex index passed to `add_edges()` called from `ModelBuilder.add_cloth_mesh()` ([GH-319](https://github.com/NVIDIA/warp/issues/319)).
- Add a workaround for uninitialized memory read warning in the `compute-sanitizer` initcheck tool when using `wp.Mesh`.
- Fix name clashes when Warp functions and structs are returned from Python functions multiple times.
- Fix name clashes between Warp functions and structs defined in different modules.
- Fix code generation errors when overloading generic kernels defined in a Python function.
- Fix issues with unrelated functions being treated as overloads (e.g., closures).
- Fix handling of `stream` argument in `array.__dlpack__()`.
- Fix a bug related to reloading CPU modules.
- Fix a crash when kernel functions are not found in CPU modules.
- Fix conditions not being evaluated as expected in `while` statements.
- Fix printing Boolean and 8-bit integer values.
- Fix array interface type strings used for Boolean and 8-bit integer values.
- Fix initialization error when setting struct members.
- Fix Warp not being initialized upon entering a `wp.Tape` context.
- Use `kDLBool` instead of `kDLUInt` for DLPack interop of Booleans.

## [1.3.3] - 2024-09-04

- Bug fixes
  - Fix an aliasing issue with zero-copy array initialization from NumPy introduced in Warp 1.3.0.
  - Fix `wp.Volume.load_from_numpy()` behavior when `bg_value` is a sequence of values ([GH-312](https://github.com/NVIDIA/warp/pull/312)).

## [1.3.2] - 2024-08-30

- Bug fixes
  - Fix accuracy of 3x3 SVD ``wp.svd3`` with fp64 numbers ([GH-281](https://github.com/NVIDIA/warp/issues/281)).
  - Fix module hashing when a kernel argument contained a struct array ([GH-287](https://github.com/NVIDIA/warp/issues/287)).
  - Fix a bug in `wp.bvh_query_ray()` where the direction instead of the reciprocal direction was used ([GH-288](https://github.com/NVIDIA/warp/issues/288)).
  - Fix errors when launching a CUDA graph after a module is reloaded. Modules that were used during graph capture
    will no longer be unloaded before the graph is released.
  - Fix a bug in `wp.sim.collide.triangle_closest_point_barycentric()` where the returned barycentric coordinates may be
    incorrect when the closest point lies on an edge.
  - Fix 32-bit overflow when array shape is specified using `np.int32`.
  - Fix handling of integer indices in the `input_output_mask` argument to `autograd.jacobian` and
    `autograd.jacobian_fd` ([GH-289](https://github.com/NVIDIA/warp/issues/289)).
  - Fix `ModelBuilder.collapse_fixed_joints()` to correctly update the body centers of mass and the
    `ModelBuilder.articulation_start` array.
  - Fix precedence of closure constants over global constants.
  - Fix quadrature point indexing in `wp.fem.ExplicitQuadrature` (regression from 1.3.0).
- Documentation improvements
  - Add missing return types for built-in functions.
  - Clarify that atomic operations also return the previous value.
  - Clarify that `wp.bvh_query_aabb()` returns parts that overlap the bounding volume.

## [1.3.1] - 2024-07-27

- Remove `wp.synchronize()` from PyTorch autograd function example
- `Tape.check_kernel_array_access()` and `Tape.reset_array_read_flags()` are now private methods.
- Fix reporting unmatched argument types

## [1.3.0] - 2024-07-25

- Warp Core improvements
  - Update to CUDA 12.x by default (requires NVIDIA driver 525 or newer), please see [README.md](https://github.com/nvidia/warp?tab=readme-ov-file#installing) for commands to install CUDA 11.x binaries for older drivers
  - Add information to the module load print outs to indicate whether a module was
  compiled `(compiled)`, loaded from the cache `(cached)`, or was unable to be
  loaded `(error)`.
  - `wp.config.verbose = True` now also prints out a message upon the entry to a `wp.ScopedTimer`.
  - Add `wp.clear_kernel_cache()` to the public API. This is equivalent to `wp.build.clear_kernel_cache()`.
  - Add code-completion support for `wp.config` variables.
  - Remove usage of a static task (thread) index for CPU kernels to address multithreading concerns ([GH-224](https://github.com/NVIDIA/warp/issues/224))
  - Improve error messages for unsupported Python operations such as sequence construction in kernels
  - Update `wp.matmul()` CPU fallback to use dtype explicitly in `np.matmul()` call
  - Add support for PEP 563's `from __future__ import annotations` ([GH-256](https://github.com/NVIDIA/warp/issues/256)).
  - Allow passing external arrays/tensors to `wp.launch()` directly via `__cuda_array_interface__` and `__array_interface__`, up to 2.5x faster conversion from PyTorch
  - Add faster Torch interop path using `return_ctype` argument to `wp.from_torch()`
  - Handle incompatible CUDA driver versions gracefully
  - Add `wp.abs()` and `wp.sign()` for vector types
  - Expose scalar arithmetic operators to Python's runtime (e.g.: `wp.float16(1.23) * wp.float16(2.34)`)
  - Add support for creating volumes with anisotropic transforms
  - Allow users to pass function arguments by keyword in a kernel using standard Python calling semantics
  - Add additional documentation and examples demonstrating `wp.copy()`, `wp.clone()`, and `array.assign()` differentiability
  - Add `__new__()` methods for all class `__del__()` methods to handle when a class instance is created but not instantiated before garbage collection
  - Implement the assignment operator for `wp.quat`
  - Make the geometry-related built-ins available only from within kernels
  - Rename the API-facing query types to remove their `_t` suffix: `wp.BVHQuery`, `wp.HashGridQuery`, `wp.MeshQueryAABB`, `wp.MeshQueryPoint`, and `wp.MeshQueryRay`
  - Add `wp.array(ptr=...)` to allow initializing arrays from pointer addresses inside of kernels ([GH-206](https://github.com/NVIDIA/warp/issues/206))

- `warp.autograd` improvements:
  - New `warp.autograd` module with utility functions `gradcheck()`, `jacobian()`, and `jacobian_fd()` for debugging kernel Jacobians ([docs](https://nvidia.github.io/warp/modules/differentiability.html#measuring-gradient-accuracy))
  - Add array overwrite detection, if `wp.config.verify_autograd_array_access` is true in-place operations on arrays on the Tape that could break gradient computation will be detected ([docs](https://nvidia.github.io/warp/modules/differentiability.html#array-overwrite-tracking))
  - Fix bug where modification of `@wp.func_replay` functions and native snippets would not trigger module recompilation
  - Add documentation for dynamic loop autograd limitations

- `warp.sim` improvements:
  - Improve memory usage and performance for rigid body contact handling when `self.rigid_mesh_contact_max` is zero (default behavior).
  - The `mask` argument to `wp.sim.eval_fk()` now accepts both integer and boolean arrays to mask articulations.
  - Fix handling of `ModelBuilder.joint_act` in `ModelBuilder.collapse_fixed_joints()` (affected floating-base systems)
  - Fix and improve implementation of `ModelBuilder.plot_articulation()` to visualize the articulation tree of a rigid-body mechanism
  - Fix ShapeInstancer `__new__()` method (missing instance return and `*args` parameter)
  - Fix handling of `upaxis` variable in `ModelBuilder` and the rendering thereof in `OpenGLRenderer`

- `warp.sparse` improvements:
  - Sparse matrix allocations (from `bsr_from_triplets()`, `bsr_axpy()`, etc.) can now be captured in CUDA graphs; exact number of non-zeros can be optionally requested asynchronously.
  - `bsr_assign()` now supports changing block shape (including CSR/BSR conversions)
  - Add Python operator overloads for common sparse matrix operations, e.g `A += 0.5 * B`, `y = x @ C`

- `warp.fem` new features and fixes:
  - Support for variable number of nodes per element
  - Global `wp.fem.lookup()` operator now supports `wp.fem.Tetmesh` and `wp.fem.Trimesh2D` geometries
  - Simplified defining custom subdomains (`wp.fem.Subdomain`), free-slip boundary conditions
  - New field types: `wp.fem.UniformField`, `wp.fem.ImplicitField` and `wp.fem.NonconformingField`
  - New `streamlines`, `magnetostatics` and `nonconforming_contact` examples, updated `mixed_elasticity` to use a nonlinear model
  - Function spaces can now export VTK-compatible cells for visualization
  - Fixed edge cases with NanoVDB function spaces
  - Fixed differentiability of `wp.fem.PicQuadrature` w.r.t. positions and measures

## [1.2.2] - 2024-07-04

- Fix hashing of replay functions and snippets
- Add additional documentation and examples demonstrating `wp.copy()`, `wp.clone()`, and `array.assign()` differentiability
- Add `__new__()` methods for all class `__del__()` methods to
  handle when a class instance is created but not instantiated before garbage collection.
- Add documentation for dynamic loop autograd limitations
- Allow users to pass function arguments by keyword in a kernel using standard Python calling semantics
- Implement the assignment operator for `wp.quat`

## [1.2.2] - 2024-07-04

- Support for NumPy >= 2.0

## [1.2.1] - 2024-06-14

- Fix generic function caching
- Fix Warp not being initialized when constructing arrays with `wp.array()`
- Fix `wp.is_mempool_access_supported()` not resolving the provided device arguments to `wp.context.Device`

## [1.2.0] - 2024-06-06

- Add a not-a-number floating-point constant that can be used as `wp.NAN` or `wp.nan`.
- Add `wp.isnan()`, `wp.isinf()`, and `wp.isfinite()` for scalars, vectors, matrices, etc.
- Improve kernel cache reuse by hashing just the local module constants. Previously, a
  module's hash was affected by all `wp.constant()` variables declared in a Warp program.
- Revised module compilation process to allow multiple processes to use the same kernel cache directory.
  Cached kernels will now be stored in hash-specific subdirectory.
- Add runtime checks for `wp.MarchingCubes` on field dimensions and size
- Fix memory leak in `wp.Mesh` BVH ([GH-225](https://github.com/NVIDIA/warp/issues/225))
- Use C++17 when building the Warp library and user kernels
- Increase PTX target architecture up to `sm_75` (from `sm_70`), enabling Turing ISA features
- Extended NanoVDB support (see `warp.Volume`):
  - Add support for data-agnostic index grids, allocation at voxel granularity
  - New `wp.volume_lookup_index()`, `wp.volume_sample_index()` and generic `wp.volume_sample()`/`wp.volume_lookup()`/`wp.volume_store()` kernel-level functions
  - Zero-copy aliasing of in-memory grids, support for multi-grid buffers
  - Grid introspection and blind data access capabilities
  - `warp.fem` can now work directly on NanoVDB grids using `warp.fem.Nanogrid`
  - Fixed `wp.volume_sample_v()` and `wp.volume_store_*()` adjoints
  - Prevent `wp.volume_store()` from overwriting grid background values
- Improve validation of user-provided fields and values in `warp.fem`
- Support headless rendering of `wp.render.OpenGLRenderer` via `pyglet.options["headless"] = True`
- `wp.render.RegisteredGLBuffer` can fall back to CPU-bound copying if CUDA/OpenGL interop is not available
- Clarify terms for external contributions, please see CONTRIBUTING.md for details
- Improve performance of `wp.sparse.bsr_mm()` by ~5x on benchmark problems
- Fix for XPBD incorrectly indexing into of joint actuations `joint_act` arrays
- Fix for mass matrix gradients computation in `wp.sim.FeatherstoneIntegrator()`
- Fix for handling of `--msvc_path` in build scripts
- Fix for `wp.copy()` params to record dest and src offset parameters on `wp.Tape()`
- Fix for `wp.randn()` to ensure return values are finite
- Fix for slicing of arrays with gradients in kernels
- Fix for function overload caching, ensure module is rebuilt if any function overloads are modified
- Fix for handling of `bool` types in generic kernels
- Publish CUDA 12.5 binaries for Hopper support, see https://github.com/nvidia/warp?tab=readme-ov-file#installing for details

## 1.1.1 - 2024-05-24

- `wp.init()` is no longer required to be called explicitly and will be performed on first call to the API
- Speed up `omni.warp.core`'s startup time

## [1.1.0] - 2024-05-09

- Support returning a value from `@wp.func_native` CUDA functions using type hints
- Improved differentiability of the `wp.sim.FeatherstoneIntegrator`
- Fix gradient propagation for rigid body contacts in `wp.sim.collide()`
- Added support for event-based timing, see `wp.ScopedTimer()`
- Added Tape visualization and debugging functions, see `wp.Tape.visualize()`
- Support constructing Warp arrays from objects that define the `__cuda_array_interface__` attribute
- Support copying a struct to another device, use `struct.to(device)` to migrate struct arrays
- Allow rigid shapes to not have any collisions with other shapes in `wp.sim.Model`
- Change default test behavior to test redundant GPUs (up to 2x)
- Test each example in an individual subprocess
- Polish and optimize various examples and tests
- Allow non-contiguous point arrays to be passed to `wp.HashGrid.build()`
- Upgrade LLVM to 18.1.3 for from-source builds and Linux x86-64 builds
- Build DLL source code as C++17 and require GCC 9.4 as a minimum
- Array clone, assign, and copy are now differentiable
- Use `Ruff` for formatting and linting
- Various documentation improvements (infinity, math constants, etc.)
- Improve URDF importer, handle joint armature
- Allow builtins.bool to be used in Warp data structures
- Use external gradient arrays in backward passes when passed to `wp.launch()`
- Add Conjugate Residual linear solver, see `wp.optim.linear.cr()`
- Fix propagation of gradients on aliased copy of variables in kernels
- Facilitate debugging and speed up `import warp` by eliminating raising any exceptions
- Improve support for nested vec/mat assignments in structs
- Recommend Python 3.9 or higher, which is required for JAX and soon PyTorch.
- Support gradient propagation for indexing sliced multi-dimensional arrays, i.e. `a[i][j]` vs. `a[i, j]`
- Provide an informative message if setting DLL C-types failed, instructing to try rebuilding the library

## 1.0.3 - 2024-04-17

- Add a `support_level` entry to the configuration file of the extensions

## [1.0.2] - 2024-03-22

- Make examples runnable from any location
- Fix the examples not running directly from their Python file
- Add the example gallery to the documentation
- Update `README.md` examples USD location
- Update `example_graph_capture.py` description

## [1.0.1] - 2024-03-15

- Document Device `total_memory` and `free_memory`
- Documentation for allocators, streams, peer access, and generics
- Changed example output directory to current working directory
- Added `python -m warp.examples.browse` for browsing the examples folder
- Print where the USD stage file is being saved
- Added `examples/optim/example_walker.py` sample
- Make the drone example not specific to USD
- Reduce the time taken to run some examples
- Optimise rendering points with a single colour
- Clarify an error message around needing USD
- Raise exception when module is unloaded during graph capture
- Added `wp.synchronize_event()` for blocking the host thread until a recorded event completes
- Flush C print buffers when ending `stdout` capture
- Remove more unneeded CUTLASS files
- Allow setting mempool release threshold as a fractional value

## [1.0.0] - 2024-03-07

- Add `FeatherstoneIntegrator` which provides more stable simulation of articulated rigid body dynamics in generalized coordinates (`State.joint_q` and `State.joint_qd`)
- Introduce `warp.sim.Control` struct to store control inputs for simulations (optional, by default the `Model` control inputs are used as before); integrators now have a different simulation signature: `integrator.simulate(model: Model, state_in: State, state_out: State, dt: float, control: Control)`
- `joint_act` can now behave in 3 modes: with `joint_axis_mode` set to `JOINT_MODE_FORCE` it behaves as a force/torque, with `JOINT_MODE_VELOCITY` it behaves as a velocity target, and with `JOINT_MODE_POSITION` it behaves as a position target; `joint_target` has been removed
- Add adhesive contact to Euler integrators via `Model.shape_materials.ka` which controls the contact distance at which the adhesive force is applied
- Improve handling of visual/collision shapes in URDF importer so visual shapes are not involved in contact dynamics
- Experimental JAX kernel callback support
- Improve module load exception message
- Add `wp.ScopedCapture`
- Removing `enable_backward` warning for callables
- Copy docstrings and annotations from wrapped kernels, functions, structs

## [0.15.1] - 2024-03-05

- Add examples assets to the wheel packages
- Fix broken image link in documentation
- Fix codegen for custom grad functions calling their respective forward functions
- Fix custom grad function handling for functions that have no outputs
- Fix issues when `wp.config.quiet = True`

## [0.15.0] - 2024-03-04

- Add thumbnails to examples gallery
- Apply colored lighting to examples
- Moved `examples` directory under `warp/`
- Add example usage to `python -m warp.tests --help`
- Adding `torch.autograd.function` example + docs
- Add error-checking to array shapes during creation
- Adding `example_graph_capture`
- Add a Diffsim Example of a Drone
- Fix `verify_fp` causing compiler errors and support CPU kernels
- Fix to enable `matmul` to be called in CUDA graph capture
- Enable mempools by default
- Update `wp.launch` to support tuple args
- Fix BiCGSTAB and GMRES producing NaNs when converging early
- Fix warning about backward codegen being disabled in `test_fem`
- Fix `assert_np_equal` when NaN's and tolerance are involved
- Improve error message to discern between CUDA being disabled or not supported
- Support cross-module functions with user-defined gradients
- Suppress superfluous CUDA error when ending capture after errors
- Make output during initialization atomic
- Add `warp.config.max_unroll`, fix custom gradient unrolling
- Support native replay snippets using `@wp.func_native(snippet, replay_snippet=replay_snippet)`
- Look for the CUDA Toolkit in default locations if the `CUDA_PATH` environment variable or `--cuda_path` build option are not used
- Added `wp.ones()` to efficiently create one-initialized arrays
- Rename `wp.config.graph_capture_module_load_default` to `wp.config.enable_graph_capture_module_load_by_default`

## 0.14.0 - 2024-02-19

- Add support for CUDA pooled (stream-ordered) allocators
  - Support memory allocation during graph capture
  - Support copying non-contiguous CUDA arrays during graph capture
  - Improved memory allocation/deallocation performance with pooled allocators
  - Use `wp.config.enable_mempools_at_init` to enable pooled allocators during Warp initialization (if supported)
  - `wp.is_mempool_supported()` - check if a device supports pooled allocators
  - `wp.is_mempool_enabled()`, `wp.set_mempool_enabled()` - enable or disable pooled allocators per device
  - `wp.set_mempool_release_threshold()`, `wp.get_mempool_release_threshold()` - configure memory pool release threshold
- Add support for direct memory access between devices
  - Improved peer-to-peer memory transfer performance if access is enabled
  - Caveat: enabling peer access may impact memory allocation/deallocation performance and increase memory consumption
  - `wp.is_peer_access_supported()` - check if the memory of a device can be accessed by a peer device
  - `wp.is_peer_access_enabled()`, `wp.set_peer_access_enabled()` - manage peer access for memory allocated using default CUDA allocators
  - `wp.is_mempool_access_supported()` - check if the memory pool of a device can be accessed by a peer device
  - `wp.is_mempool_access_enabled()`, `wp.set_mempool_access_enabled()` - manage access for memory allocated using pooled CUDA allocators
- Refined stream synchronization semantics
  - `wp.ScopedStream` can synchronize with the previous stream on entry and/or exit (only sync on entry by default)
  - Functions taking an optional stream argument do no implicit synchronization for max performance (e.g., `wp.copy()`, `wp.launch()`, `wp.capture_launch()`)
- Support for passing a custom `deleter` argument when constructing arrays
  - Deprecation of `owner` argument - use `deleter` to transfer ownership
- Optimizations for various core API functions (e.g., `wp.zeros()`, `wp.full()`, and more)
- Fix `wp.matmul()` to always use the correct CUDA context
- Fix memory leak in BSR transpose
- Fix stream synchronization issues when copying non-contiguous arrays
- API change: `wp.matmul()` no longer accepts a device as a parameter; instead, it infers the correct device from the arrays being multiplied
- Updated DLPack utilities to the latest published standard
  - External arrays can be imported into Warp directly, e.g., `wp.from_dlpack(external_array)`
  - Warp arrays can be exported to consumer frameworks directly, e.g., `jax.dlpack.from_dlpack(warp_array)`
  - Added CUDA stream synchronization for CUDA arrays
  - The original DLPack protocol can still be used for better performance when stream synchronization is not required, see interoperability docs for details
  - `warp.to_dlpack()` is about 3-4x faster in common cases
  - `warp.from_dlpack()` is about 2x faster when called with a DLPack capsule
  - Fixed a small CPU memory leak related to DLPack interop
- Improved performance of creating arrays

## 0.13.1 - 2024-02-22

- Ensure that the results from the `Noise Deform` are deterministic across different Kit sessions

## [0.13.0] - 2024-02-16

- Update the license to *NVIDIA Software License*, allowing commercial use (see `LICENSE.md`)
- Add `CONTRIBUTING.md` guidelines (for NVIDIA employees)
- Hash CUDA `snippet` and `adj_snippet` strings to fix caching
- Fix `build_docs.py` on Windows
- Add missing `.py` extension to `warp/tests/walkthrough_debug`
- Allow `wp.bool` usage in vector and matrix types

## 0.12.0 - 2024-02-05

- Add a warning when the `enable_backward` setting is set to `False` upon calling `wp.Tape.backward()`
- Fix kernels not being recompiled as expected when defined using a closure
- Change the kernel cache appauthor subdirectory to just "NVIDIA"
- Ensure that gradients attached to PyTorch tensors have compatible strides when calling `wp.from_torch()`
- Add a `Noise Deform` node for OmniGraph that deforms points using a perlin/curl noise

## [0.11.0] - 2024-01-23

- Re-release 1.0.0-beta.7 as a non-pre-release 0.11.0 version so it gets selected by `pip install warp-lang`.
- Introducing a new versioning and release process, detailed in `PACKAGING.md` and resembling that of [Python itself](https://devguide.python.org/developer-workflow/development-cycle/#devcycle):
  - The 0.11 release(s) can be found on the `release-0.11` branch.
  - Point releases (if any) go on the same minor release branch and only contain bug fixes, not new features.
  - The `public` branch, previously used to merge releases into and corresponding with the GitHub `main` branch, is retired.

## 1.0.0-beta.7 - 2024-01-23

- Ensure captures are always enclosed in `try`/`finally`
- Only include .py files from the warp subdirectory into wheel packages
- Fix an extension's sample node failing at parsing some version numbers
- Allow examples to run without USD when possible
- Add a setting to disable the main Warp menu in Kit
- Add iterative linear solvers, see `wp.optim.linear.cg`, `wp.optim.linear.bicgstab`, `wp.optim.linear.gmres`, and `wp.optim.linear.LinearOperator`
- Improve error messages around global variables
- Improve error messages around mat/vec assignments
- Support conversion of scalars to native/ctypes, e.g.: `float(wp.float32(1.23))` or `ctypes.c_float(wp.float32(1.23))`
- Add a constant for infinity, see `wp.inf`
- Add a FAQ entry about array assignments
- Add a mass spring cage diff simulation example, see `examples/example_diffsim_mass_spring_cage.py`
- Add `-s`, `--suite` option for only running tests belonging to the given suites
- Fix common spelling mistakes
- Fix indentation of generated code
- Show deprecation warnings only once
- Improve `wp.render.OpenGLRenderer`
- Create the extension's symlink to the *core library* at runtime
- Fix some built-ins failing to compile the backward pass when nested inside if/else blocks
- Update examples with the new variants of the mesh query built-ins
- Fix type members that weren't zero-initialized
- Fix missing adjoint function for `wp.mesh_query_ray()`

## [1.0.0-beta.6] - 2024-01-10

- Do not create CPU copy of grad array when calling `array.numpy()`
- Fix `assert_np_equal()` bug
- Support Linux AArch64 platforms, including Jetson/Tegra devices
- Add parallel testing runner (invoke with `python -m warp.tests`, use `warp/tests/unittest_serial.py` for serial testing)
- Fix support for function calls in `range()`
- `wp.matmul()` adjoints now accumulate
- Expand available operators (e.g. vector @ matrix, scalar as dividend) and improve support for calling native built-ins
- Fix multi-gpu synchronization issue in `sparse.py`
- Add depth rendering to `wp.render.OpenGLRenderer`, document `wp.render`
- Make `wp.atomic_min()`, `wp.atomic_max()` differentiable
- Fix error reporting using the exact source segment
- Add user-friendly mesh query overloads, returning a struct instead of overwriting parameters
- Address multiple differentiability issues
- Fix backpropagation for returning array element references
- Support passing the return value to adjoints
- Add point basis space and explicit point-based quadrature for `wp.fem`
- Support overriding the LLVM project source directory path using `build_lib.py --build_llvm --llvm_source_path=`
- Fix the error message for accessing non-existing attributes
- Flatten faces array for Mesh constructor in URDF parser

## [1.0.0-beta.5] - 2023-11-22

- Fix for kernel caching when function argument types change
- Fix code-gen ordering of dependent structs
- Fix for `wp.Mesh` build on MGPU systems
- Fix for name clash bug with adjoint code: https://github.com/NVIDIA/warp/issues/154
- Add `wp.frac()` for returning the fractional part of a floating point value
- Add support for custom native CUDA snippets using `@wp.func_native` decorator
- Add support for batched matmul with batch size > 2^16-1
- Add support for transposed CUTLASS `wp.matmul()` and additional error checking
- Add support for quad and hex meshes in `wp.fem`
- Detect and warn when C++ runtime doesn't match compiler during build, e.g.: ``libstdc++.so.6: version `GLIBCXX_3.4.30' not found``
- Documentation update for `wp.BVH`
- Documentation and simplified API for runtime kernel specialization `wp.Kernel`

## 1.0.0-beta.4 - 2023-11-01

- Add `wp.cbrt()` for cube root calculation
- Add `wp.mesh_furthest_point_no_sign()` to compute furthest point on a surface from a query point
- Add support for GPU BVH builds, 10-100x faster than CPU builds for large meshes
- Add support for chained comparisons, i.e.: `0 < x < 2`
- Add support for running `wp.fem` examples headless
- Fix for unit test determinism
- Fix for possible GC collection of array during graph capture
- Fix for `wp.utils.array_sum()` output initialization when used with vector types
- Coverage and documentation updates

## 1.0.0-beta.3 - 2023-10-19

- Add support for code coverage scans (test_coverage.py), coverage at 85% in `omni.warp.core`
- Add support for named component access for vector types, e.g.: `a = v.x`
- Add support for lvalue expressions, e.g.: `array[i] += b`
- Add casting constructors for matrix and vector types
- Add support for `type()` operator that can be used to return type inside kernels
- Add support for grid-stride kernels to support kernels with > 2^31-1 thread blocks
- Fix for multi-process initialization warnings
- Fix alignment issues with empty `wp.struct`
- Fix for return statement warning with tuple-returning functions
- Fix for `wp.batched_matmul()` registering the wrong function in the Tape
- Fix and document for `wp.sim` forward + inverse kinematics
- Fix for `wp.func` to return a default value if function does not return on all control paths
- Refactor `wp.fem` support for new basis functions, decoupled function spaces
- Optimizations for `wp.noise` functions, up to 10x faster in most cases
- Optimizations for `type_size_in_bytes()` used in array construction'

### Breaking Changes

- To support grid-stride kernels, `wp.tid()` can no longer be called inside `wp.func` functions.

## 1.0.0-beta.2 - 2023-09-01

- Fix for passing bool into `wp.func` functions
- Fix for deprecation warnings appearing on `stderr`, now redirected to `stdout`
- Fix for using `for i in wp.hash_grid_query(..)` syntax

## 1.0.0-beta.1 - 2023-08-29

- Fix for `wp.float16` being passed as kernel arguments
- Fix for compile errors with kernels using structs in backward pass
- Fix for `wp.Mesh.refit()` not being CUDA graph capturable due to synchronous temp. allocs
- Fix for dynamic texture example flickering / MGPU crashes demo in Kit by reusing `ui.DynamicImageProvider` instances
- Fix for a regression that disabled bundle change tracking in samples
- Fix for incorrect surface velocities when meshes are deforming in `OgnClothSimulate`
- Fix for incorrect lower-case when setting USD stage "up_axis" in examples
- Fix for incompatible gradient types when wrapping PyTorch tensor as a vector or matrix type
- Fix for adding open edges when building cloth constraints from meshes in `wp.sim.ModelBuilder.add_cloth_mesh()`
- Add support for `wp.fabricarray` to directly access Fabric data from Warp kernels, see https://docs.omniverse.nvidia.com/kit/docs/usdrt/latest/docs/usdrt_prim_selection.html for examples
- Add support for user defined gradient functions, see `@wp.func_replay`, and `@wp.func_grad` decorators
- Add support for more OG attribute types in `omni.warp.from_omni_graph()`
- Add support for creating NanoVDB `wp.Volume` objects from dense NumPy arrays
- Add support for `wp.volume_sample_grad_f()` which returns the value + gradient efficiently from an NVDB volume
- Add support for LLVM fp16 intrinsics for half-precision arithmetic
- Add implementation of stochastic gradient descent, see `wp.optim.SGD`
- Add `wp.fem` framework for solving weak-form PDE problems (see https://nvidia.github.io/warp/modules/fem.html)
- Optimizations for `omni.warp` extension load time (2.2s to 625ms cold start)
- Make all `omni.ui` dependencies optional so that Warp unit tests can run headless
- Deprecation of `wp.tid()` outside of kernel functions, users should pass `tid()` values to `wp.func` functions explicitly
- Deprecation of `wp.sim.Model.flatten()` for returning all contained tensors from the model
- Add support for clamping particle max velocity in `wp.sim.Model.particle_max_velocity`
- Remove dependency on `urdfpy` package, improve MJCF parser handling of default values

## [0.10.1] - 2023-07-25

- Fix for large multidimensional kernel launches (> 2^32 threads)
- Fix for module hashing with generics
- Fix for unrolling loops with break or continue statements (will skip unrolling)
- Fix for passing boolean arguments to build_lib.py (previously ignored)
- Fix build warnings on Linux
- Fix for creating array of structs from NumPy structured array
- Fix for regression on kernel load times in Kit when using `wp.sim`
- Update `wp.array.reshape()` to handle `-1` dimensions
- Update margin used by for mesh queries when using `wp.sim.create_soft_body_contacts()`
- Improvements to gradient handling with `wp.from_torch()`, `wp.to_torch()` plus documentation

## 0.10.0 - 2023-07-05

- Add support for macOS universal binaries (x86 + aarch64) for M1+ support
- Add additional methods for SDF generation please see the following new methods:
  - `wp.mesh_query_point_nosign()` - closest point query with no sign determination
  - `wp.mesh_query_point_sign_normal()` - closest point query with sign from angle-weighted normal
  - `wp.mesh_query_point_sign_winding_number()` - closest point query with fast winding number sign determination
- Add CSR/BSR sparse matrix support, see `wp.sparse` module:
  - `wp.sparse.BsrMatrix`
  - `wp.sparse.bsr_zeros()`, `wp.sparse.bsr_set_from_triplets()` for construction
  - `wp.sparse.bsr_mm()`, `wp.sparse_bsr_mv()` for matrix-matrix and matrix-vector products respectively
- Add array-wide utilities:
  - `wp.utils.array_scan()` - prefix sum (inclusive or exclusive)
  - `wp.utils.array_sum()` - sum across array
  - `wp.utils.radix_sort_pairs()` - in-place radix sort (key,value) pairs
- Add support for calling `@wp.func` functions from Python (outside of kernel scope)
- Add support for recording kernel launches using a `wp.Launch` object that can be replayed with low overhead, use `wp.launch(..., record_cmd=True)` to generate a command object
- Optimizations for `wp.struct` kernel arguments, up to 20x faster launches for kernels with large structs or number of params
- Refresh USD samples to use bundle based workflow + change tracking
- Add Python API for manipulating mesh and point bundle data in OmniGraph, see `omni.warp.nodes` module, see `omni.warp.nodes.mesh_create_bundle()`, `omni.warp.nodes.mesh_get_points()`, etc
- Improvements to `wp.array`:
  - Fix a number of array methods misbehaving with empty arrays
  - Fix a number of bugs and memory leaks related to gradient arrays
  - Fix array construction when creating arrays in pinned memory from a data source in pageable memory
  - `wp.empty()` no longer zeroes-out memory and returns an uninitialized array, as intended
  - `array.zero_()` and `array.fill_()` work with non-contiguous arrays
  - Support wrapping non-contiguous NumPy arrays without a copy
  - Support preserving the outer dimensions of NumPy arrays when wrapping them as Warp arrays of vector or matrix types
  - Improve PyTorch and DLPack interop with Warp arrays of arbitrary vectors and matrices
  - `array.fill_()` can now take lists or other sequences when filling arrays of vectors or matrices, e.g. `arr.fill_([[1, 2], [3, 4]])`
  - `array.fill_()` now works with arrays of structs (pass a struct instance)
  - `wp.copy()` gracefully handles copying between non-contiguous arrays on different devices
  - Add `wp.full()` and `wp.full_like()`, e.g., `a = wp.full(shape, value)`
  - Add optional `device` argument to `wp.empty_like()`, `wp.zeros_like()`, `wp.full_like()`, and `wp.clone()`
  - Add `indexedarray` methods `.zero_()`, `.fill_()`, and `.assign()`
  - Fix `indexedarray` methods `.numpy()` and `.list()`
  - Fix `array.list()` to work with arrays of any Warp data type
  - Fix `array.list()` synchronization issue with CUDA arrays
  - `array.numpy()` called on an array of structs returns a structured NumPy array with named fields
  - Improve the performance of creating arrays
- Fix for `Error: No module named 'omni.warp.core'` when running some Kit configurations (e.g.: stubgen)
- Fix for `wp.struct` instance address being included in module content hash
- Fix codegen with overridden function names
- Fix for kernel hashing so it occurs after code generation and before loading to fix a bug with stale kernel cache
- Fix for `wp.BVH.refit()` when executed on the CPU
- Fix adjoint of `wp.struct` constructor
- Fix element accessors for `wp.float16` vectors and matrices in Python
- Fix `wp.float16` members in structs
- Remove deprecated `wp.ScopedCudaGuard()`, please use `wp.ScopedDevice()` instead

## [0.9.0] - 2023-06-01

- Add support for in-place modifications to vector, matrix, and struct types inside kernels (will warn during backward pass with `wp.verbose` if using gradients)
- Add support for step-through VSCode debugging of kernel code with standalone LLVM compiler, see `wp.breakpoint()`, and `walkthrough_debug.py`
- Add support for default values on built-in functions
- Add support for multi-valued `@wp.func` functions
- Add support for `pass`, `continue`, and `break` statements
- Add missing `__sincos_stret` symbol for macOS
- Add support for gradient propagation through `wp.Mesh.points`, and other cases where arrays are passed to native functions
- Add support for Python `@` operator as an alias for `wp.matmul()`
- Add XPBD support for particle-particle collision
- Add support for individual particle radii: `ModelBuilder.add_particle` has a new `radius` argument, `Model.particle_radius` is now a Warp array
- Add per-particle flags as a `Model.particle_flags` Warp array, introduce `PARTICLE_FLAG_ACTIVE` to define whether a particle is being simulated and participates in contact dynamics
- Add support for Python bitwise operators `&`, `|`, `~`, `<<`, `>>`
- Switch to using standalone LLVM compiler by default for `cpu` devices
- Split `omni.warp` into `omni.warp.core` for Omniverse applications that want to use the Warp Python module with minimal additional dependencies
- Disable kernel gradient generation by default inside Omniverse for improved compile times
- Fix for bounds checking on element access of vector/matrix types
- Fix for stream initialization when a custom (non-primary) external CUDA context has been set on the calling thread
- Fix for duplicate `@wp.struct` registration during hot reload
- Fix for array `unot()` operator so kernel writers can use `if not array:` syntax
- Fix for case where dynamic loops are nested within unrolled loops
- Change `wp.hash_grid_point_id()` now returns -1 if the `wp.HashGrid` has not been reserved before
- Deprecate `wp.Model.soft_contact_distance` which is now replaced by `wp.Model.particle_radius`
- Deprecate single scalar particle radius (should be a per-particle array)

## 0.8.2 - 2023-04-21

- Add `ModelBuilder.soft_contact_max` to control the maximum number of soft contacts that can be registered. Use `Model.allocate_soft_contacts(new_count)` to change count on existing `Model` objects.
- Add support for `bool` parameters
- Add support for logical boolean operators with `int` types
- Fix for `wp.quat()` default constructor
- Fix conditional reassignments
- Add sign determination using angle weighted normal version of `wp.mesh_query_point()` as `wp.mesh_query_sign_normal()`
- Add sign determination using winding number of `wp.mesh_query_point()` as `wp.mesh_query_sign_winding_number()`
- Add query point without sign determination `wp.mesh_query_no_sign()`

## 0.8.1 - 2023-04-13

- Fix for regression when passing flattened numeric lists as matrix arguments to kernels
- Fix for regressions when passing `wp.struct` types with uninitialized (`None`) member attributes

## 0.8.0 - 2023-04-05

- Add `Texture Write` node for updating dynamic RTX textures from Warp kernels / nodes
- Add multi-dimensional kernel support to Warp Kernel Node
- Add `wp.load_module()` to pre-load specific modules (pass `recursive=True` to load recursively)
- Add `wp.poisson()` for sampling Poisson distributions
- Add support for UsdPhysics schema see `wp.sim.parse_usd()`
- Add XPBD rigid body implementation plus diff. simulation examples
- Add support for standalone CPU compilation (no host-compiler) with LLVM backed, enable with `--standalone` build option
- Add support for per-timer color in `wp.ScopedTimer()`
- Add support for row-based construction of matrix types outside of kernels
- Add support for setting and getting row vectors for Python matrices, see `matrix.get_row()`, `matrix.set_row()`
- Add support for instantiating `wp.struct` types within kernels
- Add support for indexed arrays, `slice = array[indices]` will now generate a sparse slice of array data
- Add support for generic kernel params, use `def compute(param: Any):`
- Add support for `with wp.ScopedDevice("cuda") as device:` syntax (same for `wp.ScopedStream()`, `wp.Tape()`)
- Add support for creating custom length vector/matrices inside kernels, see `wp.vector()`, and `wp.matrix()`
- Add support for creating identity matrices in kernels with, e.g.: `I = wp.identity(n=3, dtype=float)`
- Add support for unary plus operator (`wp.pos()`)
- Add support for `wp.constant` variables to be used directly in Python without having to use `.val` member
- Add support for nested `wp.struct` types
- Add support for returning `wp.struct` from functions
- Add `--quick` build for faster local dev. iteration (uses a reduced set of SASS arches)
- Add optional `requires_grad` parameter to `wp.from_torch()` to override gradient allocation
- Add type hints for generic vector / matrix types in Python stubs
- Add support for custom user function recording in `wp.Tape()`
- Add support for registering CUTLASS `wp.matmul()` with tape backward pass
- Add support for grids with > 2^31 threads (each dimension may be up to INT_MAX in length)
- Add CPU fallback for `wp.matmul()`
- Optimizations for `wp.launch()`, up to 3x faster launches in common cases
- Fix `wp.randf()` conversion to float to reduce bias for uniform sampling
- Fix capture of `wp.func` and `wp.constant` types from inside Python closures
- Fix for CUDA on WSL
- Fix for matrices in structs
- Fix for transpose indexing for some non-square matrices
- Enable Python faulthandler by default
- Update to VS2019

### Breaking Changes

- `wp.constant` variables can now be treated as their true type, accessing the underlying value through `constant.val` is no longer supported
- `wp.sim.model.ground_plane` is now a `wp.array` to support gradient, users should call `builder.set_ground_plane()` to create the ground 
- `wp.sim` capsule, cones, and cylinders are now aligned with the default USD up-axis

## 0.7.2 - 2023-02-15

- Reduce test time for vec/math types
- Clean-up CUDA disabled build pipeline
- Remove extension.gen.toml to make Kit packages Python version independent
- Handle additional cases for array indexing inside Python

## 0.7.1 - 2023-02-14

- Disabling some slow tests for Kit
- Make unit tests run on first GPU only by default

## [0.7.0] - 2023-02-13

- Add support for arbitrary length / type vector and matrices e.g.: `wp.vec(length=7, dtype=wp.float16)`, see `wp.vec()`, and `wp.mat()`
- Add support for `array.flatten()`, `array.reshape()`, and `array.view()` with NumPy semantics
- Add support for slicing `wp.array` types in Python
- Add `wp.from_ptr()` helper to construct arrays from an existing allocation
- Add support for `break` statements in ranged-for and while loops (backward pass support currently not implemented)
- Add built-in mathematic constants, see `wp.pi`, `wp.e`, `wp.log2e`, etc.
- Add built-in conversion between degrees and radians, see `wp.degrees()`, `wp.radians()`
- Add security pop-up for Kernel Node
- Improve error handling for kernel return values

## 0.6.3 - 2023-01-31

- Add DLPack utilities, see `wp.from_dlpack()`, `wp.to_dlpack()`
- Add Jax utilities, see `wp.from_jax()`, `wp.to_jax()`, `wp.device_from_jax()`, `wp.device_to_jax()`
- Fix for Linux Kit extensions OM-80132, OM-80133

## 0.6.2 - 2023-01-19

- Updated `wp.from_torch()` to support more data types
- Updated `wp.from_torch()` to automatically determine the target Warp data type if not specified
- Updated `wp.from_torch()` to support non-contiguous tensors with arbitrary strides
- Add CUTLASS integration for dense GEMMs, see `wp.matmul()` and `wp.matmul_batched()`
- Add QR and Eigen decompositions for `mat33` types, see `wp.qr3()`, and `wp.eig3()`
- Add default (zero) constructors for matrix types
- Add a flag to suppress all output except errors and warnings (set `wp.config.quiet = True`)
- Skip recompilation when Kernel Node attributes are edited
- Allow optional attributes for Kernel Node
- Allow disabling backward pass code-gen on a per-kernel basis, use `@wp.kernel(enable_backward=False)`
- Replace Python `imp` package with `importlib`
- Fix for quaternion slerp gradients (`wp.quat_slerp()`)

## 0.6.1 - 2022-12-05

- Fix for non-CUDA builds
- Fix strides computation in array_t constructor, fixes a bug with accessing mesh indices through mesh.indices[]
- Disable backward pass code generation for kernel node (4-6x faster compilation)
- Switch to linbuild for universal Linux binaries (affects TeamCity builds only)

## 0.6.0 - 2022-11-28

- Add support for CUDA streams, see `wp.Stream`, `wp.get_stream()`, `wp.set_stream()`, `wp.synchronize_stream()`, `wp.ScopedStream`
- Add support for CUDA events, see `wp.Event`, `wp.record_event()`, `wp.wait_event()`, `wp.wait_stream()`, `wp.Stream.record_event()`, `wp.Stream.wait_event()`, `wp.Stream.wait_stream()`
- Add support for PyTorch stream interop, see `wp.stream_from_torch()`, `wp.stream_to_torch()`
- Add support for allocating host arrays in pinned memory for asynchronous data transfers, use `wp.array(..., pinned=True)` (default is non-pinned)
- Add support for direct conversions between all scalar types, e.g.: `x = wp.uint8(wp.float64(3.0))`
- Add per-module option to enable fast math, use `wp.set_module_options({"fast_math": True})`, fast math is now *disabled* by default
- Add support for generating CUBIN kernels instead of PTX on systems with older drivers
- Add user preference options for CUDA kernel output ("ptx" or "cubin", e.g.: `wp.config.cuda_output = "ptx"` or per-module `wp.set_module_options({"cuda_output": "ptx"})`)
- Add kernel node for OmniGraph
- Add `wp.quat_slerp()`, `wp.quat_to_axis_angle()`, `wp.rotate_rodriquez()` and adjoints for all remaining quaternion operations
- Add support for unrolling for-loops when range is a `wp.constant`
- Add support for arithmetic operators on built-in vector / matrix types outside of `wp.kernel`
- Add support for multiple solution variables in `wp.optim` Adam optimization
- Add nested attribute support for `wp.struct` attributes
- Add missing adjoint implementations for spatial math types, and document all functions with missing adjoints
- Add support for retrieving NanoVDB tiles and voxel size, see `wp.Volume.get_tiles()`, and `wp.Volume.get_voxel_size()`
- Add support for store operations on integer NanoVDB volumes, see `wp.volume_store_i()`
- Expose `wp.Mesh` points, indices, as arrays inside kernels, see `wp.mesh_get()`
- Optimizations for `wp.array` construction, 2-3x faster on average
- Optimizations for URDF import
- Fix various deployment issues by statically linking with all CUDA libs
- Update warp.so/warp.dll to CUDA Toolkit 11.5

## 0.5.1 - 2022-11-01

- Fix for unit tests in Kit

## [0.5.0] - 2022-10-31

- Add smoothed particle hydrodynamics (SPH) example, see `example_sph.py`
- Add support for accessing `array.shape` inside kernels, e.g.: `width = arr.shape[0]`
- Add dependency tracking to hot-reload modules if dependencies were modified
- Add lazy acquisition of CUDA kernel contexts (save ~300Mb of GPU memory in MGPU environments)
- Add BVH object, see `wp.Bvh` and `bvh_query_ray()`, `bvh_query_aabb()` functions
- Add component index operations for `spatial_vector`, `spatial_matrix` types
- Add `wp.lerp()` and `wp.smoothstep()` builtins
- Add `wp.optim` module with implementation of the Adam optimizer for float and vector types
- Add support for transient Python modules (fix for Houdini integration)
- Add `wp.length_sq()`, `wp.trace()` for vector / matrix types respectively
- Add missing adjoints for `wp.quat_rpy()`, `wp.determinant()`
- Add `wp.atomic_min()`, `wp.atomic_max()` operators
- Add vectorized version of `wp.sim.model.add_cloth_mesh()`
- Add NVDB volume allocation API, see `wp.Volume.allocate()`, and `wp.Volume.allocate_by_tiles()`
- Add NVDB volume write methods, see `wp.volume_store_i()`, `wp.volume_store_f()`, `wp.volume_store_v()`
- Add MGPU documentation
- Add example showing how to compute Jacobian of multiple environments in parallel, see `example_jacobian_ik.py`
- Add `wp.Tape.zero()` support for `wp.struct` types
- Make SampleBrowser an optional dependency for Kit extension
- Make `wp.Mesh` object accept both 1d and 2d arrays of face vertex indices
- Fix for reloading of class member kernel / function definitions using `importlib.reload()`
- Fix for hashing of `wp.constants()` not invalidating kernels
- Fix for reload when multiple `.ptx` versions are present
- Improved error reporting during code-gen

## [0.4.3] - 2022-09-20

- Update all samples to use GPU interop path by default
- Fix for arrays > 2GB in length
- Add support for per-vertex USD mesh colors with `wp.render` class

## 0.4.2 - 2022-09-07

- Register Warp samples to the sample browser in Kit
- Add NDEBUG flag to release mode kernel builds
- Fix for particle solver node when using a large number of particles
- Fix for broken cameras in Warp sample scenes

## 0.4.1 - 2022-08-30

- Add geometry sampling methods, see `wp.sample_unit_cube()`, `wp.sample_unit_disk()`, etc
- Add `wp.lower_bound()` for searching sorted arrays
- Add an option for disabling code-gen of backward pass to improve compilation times, see `wp.set_module_options({"enable_backward": False})`, True by default
- Fix for using Warp from Script Editor or when module does not have a `__file__` attribute
- Fix for hot reload of modules containing `wp.func()` definitions
- Fix for debug flags not being set correctly on CUDA when `wp.config.mode == "debug"`, this enables bounds checking on CUDA kernels in debug mode
- Fix for code gen of functions that do not return a value

## 0.4.0 - 2022-08-09

- Fix for FP16 conversions on GPUs without hardware support
- Fix for `runtime = None` errors when reloading the Warp module
- Fix for PTX architecture version when running with older drivers, see `wp.config.ptx_target_arch`
- Fix for USD imports from `__init__.py`, defer them to individual functions that need them
- Fix for robustness issues with sign determination for `wp.mesh_query_point()`
- Fix for `wp.HashGrid` memory leak when creating/destroying grids
- Add CUDA version checks for toolkit and driver
- Add support for cross-module `@wp.struct` references
- Support running even if CUDA initialization failed, use `wp.is_cuda_available()` to check availability
- Statically linking with the CUDA runtime library to avoid deployment issues

### Breaking Changes

- Removed `wp.runtime` reference from the top-level module, as it should be considered private

## 0.3.2 - 2022-07-19

- Remove Torch import from `__init__.py`, defer import to `wp.from_torch()`, `wp.to_torch()`

## [0.3.1] - 2022-07-12

- Fix for marching cubes reallocation after initialization
- Add support for closest point between line segment tests, see `wp.closest_point_edge_edge()` builtin
- Add support for per-triangle elasticity coefficients in simulation, see `wp.sim.ModelBuilder.add_cloth_mesh()`
- Add support for specifying default device, see `wp.set_device()`, `wp.get_device()`, `wp.ScopedDevice`
- Add support for multiple GPUs (e.g., `"cuda:0"`, `"cuda:1"`), see `wp.get_cuda_devices()`, `wp.get_cuda_device_count()`, `wp.get_cuda_device()`
- Add support for explicitly targeting the current CUDA context using device alias `"cuda"`
- Add support for using arbitrary external CUDA contexts, see `wp.map_cuda_device()`, `wp.unmap_cuda_device()`
- Add PyTorch device aliasing functions, see `wp.device_from_torch()`, `wp.device_to_torch()`

### Breaking Changes

- A CUDA device is used by default, if available (aligned with `wp.get_preferred_device()`)
- `wp.ScopedCudaGuard` is deprecated, use `wp.ScopedDevice` instead
- `wp.synchronize()` now synchronizes all devices; for finer-grained control, use `wp.synchronize_device()`
- Device alias `"cuda"` now refers to the current CUDA context, rather than a specific device like `"cuda:0"` or `"cuda:1"`

## 0.3.0 - 2022-07-08

- Add support for FP16 storage type, see `wp.float16`
- Add support for per-dimension byte strides, see `wp.array.strides`
- Add support for passing Python classes as kernel arguments, see `@wp.struct` decorator
- Add additional bounds checks for builtin matrix types
- Add additional floating point checks, see `wp.config.verify_fp`
- Add interleaved user source with generated code to aid debugging
- Add generalized GPU marching cubes implementation, see `wp.MarchingCubes` class
- Add additional scalar*matrix vector operators
- Add support for retrieving a single row from builtin types, e.g.: `r = m33[i]`
- Add  `wp.log2()` and `wp.log10()` builtins
- Add support for quickly instancing `wp.sim.ModelBuilder` objects to improve env. creation performance for RL
- Remove custom CUB version and improve compatibility with CUDA 11.7
- Fix to preserve external user-gradients when calling `wp.Tape.zero()`
- Fix to only allocate gradient of a Torch tensor if `requires_grad=True`
- Fix for missing `wp.mat22` constructor adjoint
- Fix for ray-cast precision in edge case on GPU (watertightness issue)
- Fix for kernel hot-reload when definition changes
- Fix for NVCC warnings on Linux
- Fix for generated function names when kernels are defined as class functions
- Fix for reload of generated CPU kernel code on Linux
- Fix for example scripts to output USD at 60 timecodes per-second (better Kit compatibility)

## [0.2.3] - 2022-06-13

- Fix for incorrect 4d array bounds checking
- Fix for `wp.constant` changes not updating module hash
- Fix for stale CUDA kernel cache when CPU kernels launched first
- Array gradients are now allocated along with the arrays and accessible as `wp.array.grad`, users should take care to always call `wp.Tape.zero()` to clear gradients between different invocations of `wp.Tape.backward()`
- Added `wp.array.fill_()` to set all entries to a scalar value (4-byte values only currently)

### Breaking Changes

- Tape `capture` option has been removed, users can now capture tapes inside existing CUDA graphs (e.g.: inside Torch)
- Scalar loss arrays should now explicitly set `requires_grad=True` at creation time

## 0.2.2 - 2022-05-30

- Fix for `from import *` inside Warp initialization
- Fix for body space velocity when using deforming Mesh objects with scale
- Fix for noise gradient discontinuities affecting `wp.curlnoise()`
- Fix for `wp.from_torch()` to correctly preserve shape
- Fix for URDF parser incorrectly passing density to scale parameter
- Optimizations for startup time from 3s -> 0.3s
- Add support for custom kernel cache location, Warp will now store generated binaries in the user's application directory
- Add support for cross-module function references, e.g.: call another modules @wp.func functions
- Add support for overloading `@wp.func` functions based on argument type
- Add support for calling built-in functions directly from Python interpreter outside kernels (experimental)
- Add support for auto-complete and docstring lookup for builtins in IDEs like VSCode, PyCharm, etc
- Add support for doing partial array copies, see `wp.copy()` for details
- Add support for accessing mesh data directly in kernels, see `wp.mesh_get_point()`, `wp.mesh_get_index()`, `wp.mesh_eval_face_normal()`
- Change to only compile for targets where kernel is launched (e.g.: will not compile CPU unless explicitly requested)

### Breaking Changes

- Builtin methods such as `wp.quat_identity()` now call the Warp native implementation directly and will return a `wp.quat` object instead of NumPy array
- NumPy implementations of many builtin methods have been moved to `wp.utils` and will be deprecated
- Local `@wp.func` functions should not be namespaced when called, e.g.: previously `wp.myfunc()` would work even if `myfunc()` was not a builtin
- Removed `wp.rpy2quat()`, please use `wp.quat_rpy()` instead

## 0.2.1 - 2022-05-11

- Fix for unit tests in Kit

## [0.2.0] - 2022-05-02

### Warp Core

- Fix for unrolling loops with negative bounds
- Fix for unresolved symbol `hash_grid_build_device()` not found when lib is compiled without CUDA support
- Fix for failure to load nvrtc-builtins64_113.dll when user has a newer CUDA toolkit installed on their machine
- Fix for conversion of Torch tensors to `wp.array` with a vector dtype (incorrect row count)
- Fix for `warp.dll` not found on some Windows installations
- Fix for macOS builds on Clang 13.x
- Fix for step-through debugging of kernels on Linux
- Add argument type checking for user defined `@wp.func` functions
- Add support for custom iterable types, supports ranges, hash grid, and mesh query objects
- Add support for multi-dimensional arrays, for example use `x = array[i,j,k]` syntax to address a 3-dimensional array
- Add support for multi-dimensional kernel launches, use `launch(kernel, dim=(i,j,k), ...` and `i,j,k = wp.tid()` to obtain thread indices
- Add support for bounds-checking array memory accesses in debug mode, use `wp.config.mode = "debug"` to enable
- Add support for differentiating through dynamic and nested for-loops
- Add support for evaluating MLP neural network layers inside kernels with custom activation functions, see `wp.mlp()`
- Add additional NVDB sampling methods and adjoints, see `wp.volume_sample_i()`, `wp.volume_sample_f()`, and `wp.volume_sample_vec()`
- Add support for loading zlib compressed NVDB volumes, see `wp.Volume.load_from_nvdb()`
- Add support for triangle intersection testing, see `wp.intersect_tri_tri()`
- Add support for NVTX profile zones in `wp.ScopedTimer()`
- Add support for additional transform and quaternion math operations, see `wp.inverse()`, `wp.quat_to_matrix()`, `wp.quat_from_matrix()`
- Add fast math (`--fast-math`) to kernel compilation by default
- Add `wp.torch` import by default (if PyTorch is installed)

### Warp Kit

- Add Kit menu for browsing Warp documentation and example scenes under 'Window->Warp'
- Fix for OgnParticleSolver.py example when collider is coming from Read Prim into Bundle node

### Warp Sim

- Fix for joint attachment forces
- Fix for URDF importer and floating base support
- Add examples showing how to use differentiable forward kinematics to solve inverse kinematics
- Add examples for URDF cartpole and quadruped simulation

### Breaking Changes

- `wp.volume_sample_world()` is now replaced by `wp.volume_sample_f/i/vec()` which operate in index (local) space. Users should use `wp.volume_world_to_index()` to transform points from world space to index space before sampling.
- `wp.mlp()` expects multi-dimensional arrays instead of one-dimensional arrays for inference, all other semantics remain the same as earlier versions of this API.
- `wp.array.length` member has been removed, please use `wp.array.shape` to access array dimensions, or use `wp.array.size` to get total element count
- Marking `dense_gemm()`, `dense_chol()`, etc methods as experimental until we revisit them

## 0.1.25 - 2022-03-20

- Add support for class methods to be Warp kernels
- Add HashGrid reserve() so it can be used with CUDA graphs
- Add support for CUDA graph capture of tape forward/backward passes
- Add support for Python 3.8.x and 3.9.x
- Add hyperbolic trigonometric functions, see `wp.tanh()`, `wp.sinh()`, `wp.cosh()`
- Add support for floored division on integer types
- Move tests into core library so they can be run in Kit environment

## 0.1.24 - 2022-03-03

### Warp Core

- Add NanoVDB support, see `wp.volume_sample*()` methods
- Add support for reading compile-time constants in kernels, see `wp.constant()`
- Add support for __cuda_array_interface__ protocol for zero-copy interop with PyTorch, see `wp.torch.to_torch()`
- Add support for additional numeric types, i8, u8, i16, u16, etc
- Add better checks for device strings during allocation / launch
- Add support for sampling random numbers with a normal distribution, see `wp.randn()`
- Upgrade to CUDA 11.3
- Update example scenes to Kit 103.1
- Deduce array dtype from np.array when one is not provided
- Fix for ranged for loops with negative step sizes
- Fix for 3d and 4d spherical gradient distributions

## 0.1.23 - 2022-02-17

### Warp Core

- Fix for generated code folder being removed during Showroom installation
- Fix for macOS support
- Fix for dynamic for-loop code gen edge case
- Add procedural noise primitives, see `wp.noise()`, `wp.pnoise()`, `wp.curlnoise()`
- Move simulation helpers our of test into `wp.sim` module

## 0.1.22 - 2022-02-14

### Warp Core

- Fix for .so reloading on Linux
- Fix for while loop code-gen in some edge cases
- Add rounding functions `wp.round()`, `wp.rint()`, `wp.trunc()`, `wp.floor()`, `wp.ceil()`
- Add support for printing strings and formatted strings from kernels
- Add MSVC compiler version detection and require minimum

### Warp Sim

- Add support for universal and compound joint types

## 0.1.21 - 2022-01-19

### Warp Core

- Fix for exception on shutdown in empty `wp.array` objects
- Fix for hot reload of CPU kernels in Kit
- Add hash grid primitive for point-based spatial queries, see `wp.hash_grid_query()`, `wp.hash_grid_query_next()`
- Add new PRNG methods using PCG-based generators, see `wp.rand_init()`, `wp.randf()`, `wp.randi()`
- Add support for AABB mesh queries, see `wp.mesh_query_aabb()`, `wp.mesh_query_aabb_next()`
- Add support for all Python `range()` loop variants
- Add builtin vec2 type and additional math operators, `wp.pow()`, `wp.tan()`, `wp.atan()`, `wp.atan2()`
- Remove dependency on CUDA driver library at build time
- Remove unused NVRTC binary dependencies (50mb smaller Linux distribution)

### Warp Sim

- Bundle import of multiple shapes for simulation nodes
- New OgnParticleVolume node for sampling shapes -> particles
- New OgnParticleSolver node for DEM style granular materials

## 0.1.20 - 2021-11-02

- Updates to the ripple solver for GTC (support for multiple colliders, buoyancy, etc)

## 0.1.19 - 2021-10-15

- Publish from 2021.3 to avoid omni.graph database incompatibilities

## 0.1.18 - 2021-10-08

- Enable Linux support (tested on 20.04)

## 0.1.17 - 2021-09-30

- Fix for 3x3 SVD adjoint
- Fix for A6000 GPU (bump compute model to sm_52 minimum)
- Fix for .dll unload on rebuild
- Fix for possible array destruction warnings on shutdown
- Rename spatial_transform -> transform
- Documentation update

## 0.1.16 - 2021-09-06

- Fix for case where simple assignments (a = b) incorrectly generated reference rather than value copy
- Handle passing zero-length (empty) arrays to kernels

## 0.1.15 - 2021-09-03

- Add additional math library functions (asin, etc)
- Add builtin 3x3 SVD support
- Add support for named constants (True, False, None)
- Add support for if/else statements (differentiable)
- Add custom memset kernel to avoid CPU overhead of cudaMemset()
- Add rigid body joint model to `wp.sim` (based on Brax)
- Add Linux, MacOS support in core library
- Fix for incorrectly treating pure assignment as reference instead of value copy
- Removes the need to transfer array to CPU before numpy conversion (will be done implicitly)
- Update the example OgnRipple wave equation solver to use bundles

## 0.1.14 - 2021-08-09

- Fix for out-of-bounds memory access in CUDA BVH
- Better error checking after kernel launches (use `wp.config.verify_cuda=True`)
- Fix for vec3 normalize adjoint code

## 0.1.13 - 2021-07-29

- Remove OgnShrinkWrap.py test node

## 0.1.12 - 2021-07-29

- Switch to Woop et al.'s watertight ray-tri intersection test
- Disable --fast-math in CUDA compilation step for improved precision

## 0.1.11 - 2021-07-28

- Fix for `wp.mesh_query_ray()` returning incorrect t-value

## 0.1.10 - 2021-07-28

- Fix for OV extension fwatcher filters to avoid hot-reload loop due to OGN regeneration

## 0.1.9 - 2021-07-21

- Fix for loading sibling DLL paths
- Better type checking for built-in function arguments
- Added runtime docs, can now list all builtins using `wp.print_builtins()`

## 0.1.8 - 2021-07-14

- Fix for hot-reload of CUDA kernels
- Add Tape object for replaying differentiable kernels
- Add helpers for Torch interop (convert `torch.Tensor` to `wp.Array`)

## 0.1.7 - 2021-07-05

- Switch to NVRTC for CUDA runtime
- Allow running without host compiler
- Disable asserts in kernel release mode (small perf. improvement)

## 0.1.6 - 2021-06-14

- Look for CUDA toolchain in target-deps

## 0.1.5 - 2021-06-14

- Rename OgLang -> Warp
- Improve CUDA environment error checking
- Clean-up some logging, add verbose mode (`wp.config.verbose`)

## 0.1.4 - 2021-06-10

- Add support for mesh raycast

## 0.1.3 - 2021-06-09

- Add support for unary negation operator
- Add support for mutating variables during dynamic loops (non-differentiable)
- Add support for in-place operators
- Improve kernel cache start up times (avoids adjointing before cache check)
- Update README.md with requirements / examples

## 0.1.2 - 2021-06-03

- Add support for querying mesh velocities
- Add CUDA graph support, see `wp.capture_begin()`, `wp.capture_end()`, `wp.capture_launch()`
- Add explicit initialization phase, `wp.init()`
- Add variational Euler solver (sim)
- Add contact caching, switch to nonlinear friction model (sim)

- Fix for Linux/macOS support

## 0.1.1 - 2021-05-18

- Fix bug with conflicting CUDA contexts

## 0.1.0 - 2021-05-17

- Initial publish for alpha testing

[Unreleased]: https://github.com/NVIDIA/warp/compare/v1.7.0...HEAD
[1.7.0]: https://github.com/NVIDIA/warp/releases/tag/v1.7.0
[1.6.2]: https://github.com/NVIDIA/warp/releases/tag/v1.6.2
[1.6.1]: https://github.com/NVIDIA/warp/releases/tag/v1.6.1
[1.6.0]: https://github.com/NVIDIA/warp/releases/tag/v1.6.0
[1.5.1]: https://github.com/NVIDIA/warp/releases/tag/v1.5.1
[1.5.0]: https://github.com/NVIDIA/warp/releases/tag/v1.5.0
[1.4.2]: https://github.com/NVIDIA/warp/releases/tag/v1.4.2
[1.4.1]: https://github.com/NVIDIA/warp/releases/tag/v1.4.1
[1.4.0]: https://github.com/NVIDIA/warp/releases/tag/v1.4.0
[1.3.3]: https://github.com/NVIDIA/warp/releases/tag/v1.3.3
[1.3.2]: https://github.com/NVIDIA/warp/releases/tag/v1.3.2
[1.3.1]: https://github.com/NVIDIA/warp/releases/tag/v1.3.1
[1.3.0]: https://github.com/NVIDIA/warp/releases/tag/v1.3.0
[1.2.2]: https://github.com/NVIDIA/warp/releases/tag/v1.2.2
[1.2.1]: https://github.com/NVIDIA/warp/releases/tag/v1.2.1
[1.2.0]: https://github.com/NVIDIA/warp/releases/tag/v1.2.0
[1.1.0]: https://github.com/NVIDIA/warp/releases/tag/v1.1.0
[1.0.2]: https://github.com/NVIDIA/warp/releases/tag/v1.0.2
[1.0.1]: https://github.com/NVIDIA/warp/releases/tag/v1.0.1
[1.0.0]: https://github.com/NVIDIA/warp/releases/tag/v1.0.0
[0.15.1]: https://github.com/NVIDIA/warp/releases/tag/v0.15.1
[0.15.0]: https://github.com/NVIDIA/warp/releases/tag/v0.15.0
[0.13.0]: https://github.com/NVIDIA/warp/releases/tag/v0.13.0
[0.11.0]: https://github.com/NVIDIA/warp/releases/tag/v0.11.0
[1.0.0-beta.6]: https://github.com/NVIDIA/warp/releases/tag/v1.0.0-beta.6
[1.0.0-beta.5]: https://github.com/NVIDIA/warp/releases/tag/v1.0.0-beta.5
[0.10.1]: https://github.com/NVIDIA/warp/releases/tag/v0.10.1
[0.9.0]: https://github.com/NVIDIA/warp/releases/tag/v0.9.0
[0.7.0]: https://github.com/NVIDIA/warp/releases/tag/v0.7.0
[0.5.0]: https://github.com/NVIDIA/warp/releases/tag/v0.5.0
[0.4.3]: https://github.com/NVIDIA/warp/releases/tag/v0.4.3
[0.3.1]: https://github.com/NVIDIA/warp/releases/tag/v0.3.1
[0.2.3]: https://github.com/NVIDIA/warp/releases/tag/v0.2.3
[0.2.0]: https://github.com/NVIDIA/warp/releases/tag/v0.2.0<|MERGE_RESOLUTION|>--- conflicted
+++ resolved
@@ -21,12 +21,9 @@
 - Add `transform_compose` and `transform_decompose` math functions for converting between transforms and mat44 with 3D scale information ([GH-576](https://github.com/NVIDIA/warp/issues/576)).
 - Add a parameter `as_spheres` to `UsdRenderer.render_points()` in order to choose whether to render
   the points as USD spheres using a point instancer, or as simple USD points otherwise.
-<<<<<<< HEAD
 - Add `wp.tile_squeeze()` ([GH-662](https://github.com/NVIDIA/warp/issues/662)).
 - Add `wp.tile_reshape()` ([GH-663](https://github.com/NVIDIA/warp/issues/663)).
-=======
 - Add support for dynamic control flow in CUDA graphs, see `wp.capture_if()` and `wp.capture_while()` ([GH-597](https://github.com/NVIDIA/warp/issues/597)).
->>>>>>> f6419a9c
 - Support tile inplace add/subtract operations
   ([GH-518](https://github.com/NVIDIA/warp/issues/518)).
 - Add support for in-place tile component addition and subtraction
