# Changelog

## [Unreleased] - 2025-??

### Added

- Add `wp.map()` to map a function over arrays and add math operators for Warp arrays
  ([GH-694](https://github.com/NVIDIA/warp/issues/694)).
- Add support for dynamic control flow in CUDA graphs, see `wp.capture_if()` and `wp.capture_while()`
  ([GH-597](https://github.com/NVIDIA/warp/issues/597)).
- Add the `Device.sm_count` property to get the number of streaming multiprocessors on a CUDA device
  ([GH-584](https://github.com/NVIDIA/warp/issues/584)).
- Add `wp.block_dim()` to query the number of threads in the current block inside a kernel
  ([GH-695](https://github.com/NVIDIA/warp/issues/695)).
- Add support for profiling GPU runtime module compilation using the global `wp.config.compile_time_trace`
  setting or the module-level `"compile_time_trace"` option. When used, JSON files in the Trace Event
  format will be written in the kernel cache, which can be opened in a viewer like `chrome://tracing/`
  ([GH-609](https://github.com/NVIDIA/warp/issues/609)).
- Add support for returning multiple values from native functions like `wp.svd3()` and `wp.quat_to_axis_angle()`
  ([GH-503](https://github.com/NVIDIA/warp/issues/503)).
- Support passing tiles to user `wp.func` functions ([GH-682](https://github.com/NVIDIA/warp/issues/682)).
- Add `wp.tile_squeeze()` to remove axes of length one ([GH-662](https://github.com/NVIDIA/warp/issues/662)).
- Add `wp.tile_reshape()` to reshape a tile ([GH-663](https://github.com/NVIDIA/warp/issues/663)).
- Add `wp.tile_astype()` to return a new tile with the same data but different data type. ([GH-683](https://github.com/NVIDIA/warp/issues/683)).
- Add support for in-place tile add and subtract operations ([GH-518](https://github.com/NVIDIA/warp/issues/518)).
- Add support for in-place tile-component addition and subtraction ([GH-659](https://github.com/NVIDIA/warp/issues/659)).
- Support attribute indexing for quaternions on the right-hand side of expressions
  ([GH-625](https://github.com/NVIDIA/warp/issues/625)).
- Add `wp.transform_compose()` and `wp.transform_decompose()` for converting between transforms and 4x4 matrices with 3D
  scale information ([GH-576](https://github.com/NVIDIA/warp/issues/576)).
- Add various `wp.transform` syntax operations for loading and storing ([GH-710](https://github.com/NVIDIA/warp/issues/710)).
- Add the `as_spheres` parameter to `UsdRenderer.render_points()` in order to choose whether to render
  the points as USD spheres using a point instancer or as simple USD points
  ([GH-634](https://github.com/NVIDIA/warp/issues/634)).
- Add support for animating visibility of objects in the USD renderer
  ([GH-598](https://github.com/NVIDIA/warp/issues/598)).
- Add `wp.sim.VBDIntegrator.rebuild_bvh()`, which rebuilds the BVH used for detecting self contacts.
- Add damping terms for collisions in `wp.sim.VBDIntegrator`, whose strength is controlled by `Model.soft_contact_kd`.
- Improve consistency of the `wp.fem.lookup()` operator across geometries and add filtering parameters
  ([GH-618](https://github.com/NVIDIA/warp/issues/618)).
- Add `wp.capture_debug_dot_print()` to write a DOT file describing the structure of a captured CUDA graph
  ([GH-746](https://github.com/NVIDIA/warp/issues/746)).
- Add a `py.typed` marker file (per PEP 561) to the package to formally support static type checking by downstream users
  ([GH-780](https://github.com/NVIDIA/warp/issues/780)).
- Add support for 2D solves using `wp.tile_cholesky_solve()` ([GH-773](https://github.com/NVIDIA/warp/pull/773)).

### Removed

- Remove `wp.mlp()` (deprecated in v1.6.0). Use tile primitives instead.
- Remove `wp.autograd.plot_kernel_jacobians()` (deprecated in v1.4.0). Use `wp.autograd.jacobian_plot()` instead.
- Remove `length` and `owner` keyword arguments from `wp.array()` constructor (deprecated in v1.6.0).
  Use the `deleter` and `shape` keywords instead.
- Remove `kernel` keyword argument from `wp.autograd.jacobian()` and `wp.autograd.jacobian_fd()` (deprecated in v1.6.0).
  Use the `function` keyword argument instead.
- Remove `outputs` keyword argument from `wp.autograd.jacobian_plot()` (deprecated in v1.6.0).

### Changed

- Deprecate the `wp.matrix(pos, quat, scale)` built-in function. Use `wp.transform_compose()` instead
  ([GH-576](https://github.com/NVIDIA/warp/issues/576)).
- Improve support for tuples in kernels ([GH-506](https://github.com/NVIDIA/warp/issues/506)).
- Return a constant value from `len()` where possible.
- Rename the internal function `wp.types.type_length()` to `wp.types.type_size()`.
- Rename `wp.tile_cholesky_solve()` input parameters to align with docstring
  ([GH-726](https://github.com/NVIDIA/warp/issues/726)).
- Skip adjoint compilation for `wp.tile_matmul()` if `enable_backward` is disabled
  ([GH-644](https://github.com/NVIDIA/warp/issues/644)).
- Tile reductions work with non-scalar tile types ([GH-771](https://github.com/NVIDIA/warp/issues/771)).
- Permit type preservation when tiling a value across the block ([GH-772](https://github.com/NVIDIA/warp/issues/772)).
- `wp.sparse.bsr_[set_]from_triplets` is now differentiable with respect to the input triplet values
  ([GH-760](https://github.com/NVIDIA/warp/issues/760)).
- Exposed new `warp.fem` operators: `node_count`, `node_index`, `element_coordinates`, `element_closest_point`.
- Change rigid-body-contact handling in `wp.sim.VBDIntegrator` to use only the shape's friction coefficient instead of
  averaging the shape's and the cloth's coefficients.
- Set the `wp.assign_copy()` hidden built-ins as non-exportable.
- Describe the distinction between `inputs` and `outputs` arguments in the Kernel documentation.
- Reduce the overhead of `wp.launch()` by avoiding costly native API calls
  ([GH-774](https://github.com/NVIDIA/warp/pull/774)).
- Change `wp.tile_upper_solve()` and `wp.tile_lower_solve()` to use libmathdx 0.2.1 TRSM solver ([GH-773](https://github.com/NVIDIA/warp/pull/773)).

### Fixed

- Fix `wp.atomic_*()` built-ins not working with some types ([GH-733](https://github.com/NVIDIA/warp/issues/733)).
- Fix missing documentation for geometric structs ([GH-674](https://github.com/NVIDIA/warp/issues/674)).
- Fix the type annotations in various tile functions ([GH-714](https://github.com/NVIDIA/warp/issues/714)).
- Fix incorrect stride initialization in tiles returned from functions taking transposed tiles as input ([GH-722](https://github.com/NVIDIA/warp/issues/722)).
- Fix the `Formal parameter space overflowed` error when compiling the `wp.sim.VBDIntegrator` kernels for the backward
  pass in CUDA 11 Warp builds. This is done by decoupling the collision evaluation and elasticity evaluations to
  separate kernels, which also increases the parallelism of the collision handling and speeds up the solver
  ([GH-442](https://github.com/NVIDIA/warp/issues/442)).
- Fix an issue with graph coloring on an empty graph ([GH-509](https://github.com/NVIDIA/warp/issues/509)).
- Fix an integer overflow bug in the native graph coloring module ([GH-718](https://github.com/NVIDIA/warp/issues/718)).
- Fix `UsdRenderer.render_points()` not supporting multiple colors
  ([GH-634](https://github.com/NVIDIA/warp/issues/634)).
- Fix an inconsistency in the `wp.fem` module regarding the orientation of 2D geometry side normals
  ([GH-629](https://github.com/NVIDIA/warp/issues/629)).
<<<<<<< HEAD
- Fix adjoint generation for user functions that return a tile ([GH-749](https://github.com/NVIDIA/warp/issues/749)).
=======
- Fix to enable tile-based solvers to accept and return transposed tiles ([GH-768](https://github.com/NVIDIA/warp/issues/768)).
>>>>>>> 27133e62

## [1.7.2] - 2025-05-31

### Added

- Add missing adjoint method for tile `assign` operations ([GH-680](https://github.com/NVIDIA/warp/issues/680)).
- Add documentation for the fact that `+=` and `-=` invoke `wp.atomic_add()` and `wp.atomic_sub()`, respectively
  ([GH-505](https://github.com/NVIDIA/warp/issues/505)).
- Add a [publications list](https://github.com/NVIDIA/warp/blob/main/PUBLICATIONS.md) of academic and research projects
  leveraging Warp ([GH-686](https://github.com/NVIDIA/warp/issues/686)).

### Changed

- Prevent and document that class inheritance is not supported for `wp.struct` (now throws `RuntimeError`)
  ([GH-656](https://github.com/NVIDIA/warp/issues/656)).
- Warn when an incompatible data type conversion is detected when constructing an array using the
  `__cuda_array_interface__` ([GH-624](https://github.com/NVIDIA/warp/issues/624),
  [GH-670](https://github.com/NVIDIA/warp/issues/670)).
- Relax the exact version requirement in `omni.warp` towards `omni.warp.core`
  ([GH-702](https://github.com/NVIDIA/warp/issues/702)).
- Rename the "Kernel Reference" documentation page to "Built-Ins Reference", with each built-in now having
  annotations to denote whether they are accessible only from the kernel scope or also from the Python runtime scope
  ([GH-532](https://github.com/NVIDIA/warp/issues/532)).

### Fixed

- Fix an issue where arrays stored in structs could be garbage collected without updating the struct ctype
  ([GH-720](https://github.com/NVIDIA/warp/issues/720)).
- Fix an issue with preserving the base class of nested struct attributes
  ([GH-574](https://github.com/NVIDIA/warp/issues/574)).
- Allow recovering from out-of-memory errors during `wp.Volume` allocation
  ([GH-611](https://github.com/NVIDIA/warp/issues/611)).
- Fix 2D tile load when source array and tile have incompatible strides
  ([GH-688](https://github.com/NVIDIA/warp/issues/688)).
- Fix compilation errors with `wp.tile_atomic_add()` ([GH-681](https://github.com/NVIDIA/warp/issues/681)).
- Fix `wp.svd2()` with duplicate singular values and improved accuracy
  ([GH-679](https://github.com/NVIDIA/warp/issues/679)).
- Fix `OpenGLRenderer.update_shape_instance()` not having color buffers created for the shape instances.
- Fix text rendering in `wp.render.OpenGLRenderer` ([GH-704](https://github.com/NVIDIA/warp/issues/704)).
- Fix assembly of rigid body inertia in `ModelBuilder.collapse_fixed_joints()`
  ([GH-631](https://github.com/NVIDIA/warp/issues/631)).
- Fix `UsdRenderer.render_points()` erroring out when passed 4 points or less
  ([GH-708](https://github.com/NVIDIA/warp/issues/708)).
- Fix `wp.atomic_*()` built-ins not working with some types ([GH-733](https://github.com/NVIDIA/warp/issues/733)).
- Fix garbage-collection issues with JAX FFI callbacks ([GH-711](https://github.com/NVIDIA/warp/pull/711)).

## [1.7.1] - 2025-04-30

### Added

- Add example of a distributed Jacobi solver using `mpi4py` in `warp/examples/distributed/example_jacobi_mpi.py`
  ([GH-475](https://github.com/NVIDIA/warp/issues/475)).

### Changed

- Improve `repr()` for Warp types, including adding `repr()` for `wp.array`.
- Change the USD renderer to use `framesPerSecond` for time sampling instead of `timeCodesPerSecond`
  to avoid playback speed issues in some viewers ([GH-617](https://github.com/NVIDIA/warp/issues/617)).
- `Model.rigid_contact_tids` are now -1 at non-active contact indices which allows to retrieve the vertex index of a
  mesh collision, see `test_collision.py` ([GH-623](https://github.com/NVIDIA/warp/issues/623)).
- Improve handling of deprecated JAX features ([GH-613](https://github.com/NVIDIA/warp/pull/613)).

### Fixed

- Fix a code generation bug involving return statements in Warp kernels, which could result in some threads in Warp
  being skipped when processed on the GPU ([GH-594](https://github.com/NVIDIA/warp/issues/594)).
- Fix constructing `DeformedGeometry` from `wp.fem.Trimesh3D` geometries
  ([GH-614](https://github.com/NVIDIA/warp/issues/614)).
- Fix `lookup` operator for `wp.fem.Trimesh3D` ([GH-618](https://github.com/NVIDIA/warp/issues/618)).
- Include the block dimension in the LTO file hash for the Cholesky solver
  ([GH-639](https://github.com/NVIDIA/warp/issues/639)).
- Fix tile loads for small tiles with aligned source memory ([GH-622](https://github.com/NVIDIA/warp/issues/622)).
- Fix length/shape matching for vectors and matrices from the Python scope.
- Fix the `dtype` parameter missing for `wp.quaternion()`.
- Fix invalid `dtype` comparison when using the `wp.matrix()`/`wp.vector()`/`wp.quaternion()` constructors
  with literal values and an explicit `dtype` argument ([GH-651](https://github.com/NVIDIA/warp/issues/651)).
- Fix incorrect thread index lookup for the backward pass of `wp.sim.collide()`
  ([GH-459](https://github.com/NVIDIA/warp/issues/459)).
- Fix a bug where `wp.sim.ModelBuilder` adds springs with -1 as vertex indices
  ([GH-621](https://github.com/NVIDIA/warp/issues/621)).
- Fix center of mass, inertia computation for mesh shapes ([GH-251](https://github.com/NVIDIA/warp/issues/251)).
- Fix computation of body center of mass to account for shape orientation
  ([GH-648](https://github.com/NVIDIA/warp/issues/648)).
- Fix `show_joints` not working with `wp.sim.render.SimRenderer` set to render to USD
  ([GH-510](https://github.com/NVIDIA/warp/issues/510)).
- Fix the jitter for the `OgnParticlesFromMesh` node not being computed correctly.
- Fix documentation of `atol` and `rtol` arguments to `wp.autograd.gradcheck()` and `wp.autograd.gradcheck_tape()`
  ([GH-508](https://github.com/NVIDIA/warp/issues/508)).
- Fix an issue where the position of a fixed particle is not copied to the output state ([GH-627](https://github.com/NVIDIA/warp/issues/627)).

## [1.7.0] - 2025-03-30

### Added

- Support JAX foreign function interface (FFI)
  ([docs](https://nvidia.github.io/warp/modules/interoperability.html#jax-foreign-function-interface-ffi),
  [GH-511](https://github.com/NVIDIA/warp/issues/511)).
- Support Python/SASS correlation in Nsight Compute reports by emitting `#line` directives in CUDA-C code.
  This setting is controlled by `wp.config.line_directives` and is `True` by default.
  ([docs](https://nvidia.github.io/warp/profiling.html#nsight-compute-profiling),
   [GH-437](https://github.com/NVIDIA/warp/issues/437))
- Support `vec4f` grid construction in `wp.Volume.allocate_by_tiles()`.
- Add 2D SVD `wp.svd2()` ([GH-436](https://github.com/NVIDIA/warp/issues/436)).
- Add `wp.randu()` for random `uint32` generation.
- Add matrix construction functions `wp.matrix_from_cols()` and `wp.matrix_from_rows()`
  ([GH-278](https://github.com/NVIDIA/warp/issues/278)).
- Add `wp.transform_from_matrix()` to obtain a transform from a 4x4 matrix
  ([GH-211](https://github.com/NVIDIA/warp/issues/211)).
- Add `wp.where()` to select between two arguments conditionally using a
  more intuitive argument order (`cond`, `value_if_true`, `value_if_false`)
  ([GH-469](https://github.com/NVIDIA/warp/issues/469)).
- Add `wp.get_mempool_used_mem_current()` and `wp.get_mempool_used_mem_high()` to
  query the respective current and high-water mark memory pool allocator usage.
  ([GH-446](https://github.com/NVIDIA/warp/issues/446)).
- Add `Stream.is_complete` and `Event.is_complete` properties to query completion status
  ([GH-435](https://github.com/NVIDIA/warp/issues/435)).
- Support timing events inside of CUDA graphs ([GH-556](https://github.com/NVIDIA/warp/issues/556)).
- Add LTO cache to speed up compilation times for kernels using MathDx-based tile functions.
  Use `wp.clear_lto_cache()` to clear the LTO cache ([GH-507](https://github.com/NVIDIA/warp/issues/507)).
- Add example demonstrating gradient checkpointing for fluid optimization in
  `warp/examples/optim/example_fluid_checkpoint.py`.
- Add a hinge-angle-based bending force to `wp.sim.VBDIntegrator`.
- Add an example to show mesh sampling using a CDF
  ([GH-476](https://github.com/NVIDIA/warp/issues/476)).

### Changed

- **Breaking:** Remove CUTLASS dependency and `wp.matmul()` functionality (including batched version).
  Users should use tile primitives for matrix multiplication operations instead.
- Deprecate constructing a matrix from vectors using `wp.matrix()`.
- Deprecate `wp.select()` in favor of `wp.where()`. Users should update their code to use
  `wp.where(cond, value_if_true, value_if_false)` instead of `wp.select(cond, value_if_false, value_if_true)`.
- `wp.sim.Control` no longer has a `model` attribute ([GH-487](https://github.com/NVIDIA/warp/issues/487)).
- `wp.sim.Control.reset()` is deprecated and now only zeros-out the controls (previously restored controls
  to initial `model` state). Use `wp.sim.Control.clear()` instead.
- Vector/matrix/quaternion component assignment operations (e.g., `v[0] = x`) now compile and run faster in the
  backward pass. Note: For correct gradient computation, each component should only be assigned once.
- `@wp.kernel` has now an optional `module` argument that allows passing a `wp.context.Module` to the kernel,
  or, if set to `"unique"` let Warp create a new unique module just for this kernel.
  The default behavior to use the current module is unchanged.
- Default PTX architecture is now automatically determined by the devices present in the system,
  ensuring optimal compatibility and performance ([GH-537](https://github.com/NVIDIA/warp/issues/537)).
- Structs now have a trivial default constructor, allowing for `wp.tile_reduce()` on tiles with struct data types.
- Extend `wp.tile_broadcast()` to support broadcasting to 1D, 3D, and 4D shapes (in addition to existing 2D support).
- `wp.fem.integrate()` and `wp.fem.interpolate()` may now perform parallel evaluation of quadrature points within elements.
- `wp.fem.interpolate()` can now build Jacobian sparse matrices of interpolated functions with respect to a trial field.
- Multiple `wp.sparse` routines (`bsr_set_from_triplets`, `bsr_assign`, `bsr_axpy`, `bsr_mm`) now accept a `masked`
  flag to discard any non-zero not already present in the destination matrix.
- `wp.sparse.bsr_assign()` no longer requires source and destination block shapes to evenly divide each other.
- Extend `wp.expect_near()` to support all vectors and quaternions.
- Extend `wp.quat_from_matrix()` to support 4x4 matrices.
- Update the `OgnClothSimulate` node to use the VBD integrator ([GH-512](https://github.com/NVIDIA/warp/issues/512)).
- Remove the `globalScale` parameter from the `OgnClothSimulate` node.

### Fixed

- Fix an out-of-bounds access bug caused by an unbalanced BVH tree ([GH-536](https://github.com/NVIDIA/warp/issues/536)).
- Fix an error of incorrectly adding the offset to -1 elements in `edge_indices` when adding a ModelBuilder to another
  ([GH-557](https://github.com/NVIDIA/warp/issues/557)).

## [1.6.2] - 2025-03-07

### Changed

- Update project license from *NVIDIA Software License* to *Apache License, Version 2.0* (see `LICENSE.md`).

## [1.6.1] - 2025-03-03

### Added

- Document `wp.Launch` objects ([docs](https://nvidia.github.io/warp/modules/runtime.html#launch-objects),
  [GH-428](https://github.com/NVIDIA/warp/issues/428)).
- Document how overwriting previously computed results can lead to incorrect gradients
  ([docs](https://nvidia.github.io/warp/modules/differentiability.html#array-overwrites),
  [GH-525](https://github.com/NVIDIA/warp/issues/525)).

### Fixed

- Fix unaligned loads with offset 2D tiles in `wp.tile_load()`.
- Fix FP64 accuracy of thread-level matrix-matrix multiplications ([GH-489](https://github.com/NVIDIA/warp/issues/489)).
- Fix `wp.array()` not initializing from arrays defining a CUDA array interface when the target device is CPU
  ([GH-523](https://github.com/NVIDIA/warp/issues/523)).
- Fix `wp.Launch` objects not storing and replaying adjoint kernel launches
  ([GH-449](https://github.com/NVIDIA/warp/issues/449)).
- Fix `wp.config.verify_autograd_array_access` failing to detect overwrites in generic Warp functions
  ([GH-493](https://github.com/NVIDIA/warp/issues/493)).
- Fix an error on Windows when closing an `OpenGLRenderer` app ([GH-488](https://github.com/NVIDIA/warp/issues/488)).
- Fix per-vertex colors not being correctly written out to USD meshes when a constant color is being passed
  ([GH-480](https://github.com/NVIDIA/warp/issues/480)).
- Fix an error in capturing the `wp.sim.VBDIntegrator` with CUDA graphs when `handle_self_contact` is enabled
  ([GH-441](https://github.com/NVIDIA/warp/issues/441)).
- Fix an error of AABB computation in `wp.collide.TriMeshCollisionDetector`.
- Fix URDF-imported planar joints not being set with the intended `target_ke`, `target_kd`, and `mode` parameters
  ([GH-454](https://github.com/NVIDIA/warp/issues/454)).
- Fix `ModelBuilder.add_builder()` to use correct offsets for `ModelBuilder.joint_parent` and `ModelBuilder.joint_child`
  ([GH-432](https://github.com/NVIDIA/warp/issues/432))
- Fix underallocation of contact points for box–sphere and box–capsule collisions.
- Fix `wp.randi()` documentation to show correct output range of `[-2^31, 2^31)`.

## [1.6.0] - 2025-02-03

### Added

- Add preview of Tile Cholesky factorization and solve APIs through `wp.tile_cholesky()`, `tile_cholesky_solve()`
  and `tile_diag_add()` (preview APIs are subject to change).
- Support for loading tiles from arrays whose shapes are not multiples of the tile dimensions.
  Out-of-bounds reads will be zero-filled and out-of-bounds writes will be skipped.
- Support for higher-dimensional (up to 4D) tile shapes and memory operations.
- Add intersection-free self-contact support in `wp.sim.VBDIntegrator` by passing `handle_self_contact=True`.
  See `warp/examples/sim/example_cloth_self_contact.py` for a usage example.
- Add functions `wp.norm_l1()`, `wp.norm_l2()`, `wp.norm_huber()`, `wp.norm_pseudo_huber()`, and `wp.smooth_normalize()`
  for vector types to a new `wp.math` module.
- `wp.sim.SemiImplicitIntegrator` and `wp.sim.FeatherstoneIntegrator` now have an optional `friction_smoothing`
  constructor argument (defaults to 1.0) that controls softness of the friction norm computation.
- Support `assert` statements in kernels ([docs](https://nvidia.github.io/warp/debugging.html#assertions)).
  Assertions can only be triggered in `"debug"` mode ([GH-366](https://github.com/NVIDIA/warp/issues/336)).
- Support CUDA IPC on Linux. Call the `ipc_handle()` method to get an IPC handle for a `wp.Event` or a `wp.array`,
  and call `wp.from_ipc_handle()` or `wp.event_from_ipc_handle()` in another process to open the handle
  ([docs](https://nvidia.github.io/warp/modules/runtime.html#interprocess-communication-ipc)).
- Add per-module option to disable fused floating point operations, use `wp.set_module_options({"fuse_fp": False})`
  ([GH-379](https://github.com/NVIDIA/warp/issues/379)).
- Add per-module option to add CUDA-C line information for profiling, use `wp.set_module_options({"lineinfo": True})`.
- Support operator overloading for `wp.struct` objects by defining `wp.func` functions
  ([GH-392](https://github.com/NVIDIA/warp/issues/392)).
- Add built-in function `wp.len()` to retrieve the number of elements for vectors, quaternions, matrices, and arrays
  ([GH-389](https://github.com/NVIDIA/warp/issues/389)).
- Add `warp/examples/optim/example_softbody_properties.py` as an optimization example for soft-body properties
  ([GH-419](https://github.com/NVIDIA/warp/pull/419)).
- Add `warp/examples/tile/example_tile_walker.py`, which reworks the existing `example_walker.py`
  to use Warp's tile API for matrix multiplication.
- Add `warp/examples/tile/example_tile_nbody.py` as an example of an N-body simulation using Warp tile primitives.

### Changed

- **Breaking:** Change `wp.tile_load()` and `wp.tile_store()` indexing behavior so that indices are now specified in
  terms of *array elements* instead of *tile multiples*.
- **Breaking:** Tile operations now take `shape` and `offset` parameters as tuples,
  e.g.: `wp.tile_load(array, shape=(m,n), offset=(i,j))`.
- **Breaking:** Change exception types and error messages thrown by tile functions for improved consistency.
- Add an implicit tile synchronization whenever a shared memory tile's data is reinitialized (e.g. in dynamic loops).
  This could result in lower performance.
- `wp.Bvh` constructor now supports various construction algorithms via the `constructor` argument, including
  `"sah"` (Surface Area Heuristics), `"median"`, and `"lbvh"` ([docs](https://nvidia.github.io/warp/modules/runtime.html#warp.Bvh.__init__))
- Improve the query efficiency of `wp.Bvh` and `wp.Mesh`.
- Improve memory consumption, compilation and runtime performance when using in-place vector/matrix assignments in
  kernels that have `enable_backward` set to `False` ([GH-332](https://github.com/NVIDIA/warp/issues/332)).
- Vector/matrix/quaternion component `+=` and `-=` operations compile and run faster in the backward pass
  ([GH-332](https://github.com/NVIDIA/warp/issues/332)).
- Name files in the kernel cache according to their directory. Previously, all files began with
  `module_codegen` ([GH-431](https://github.com/NVIDIA/warp/issues/431)).
- Avoid recompilation of modules when changing `block_dim`.
- `wp.autograd.gradcheck_tape()` now has additional optional arguments `reverse_launches` and `skip_to_launch_index`.
- `wp.autograd.gradcheck()`, `wp.autograd.jacobian()`, and `wp.autograd.jacobian_fd()` now also accept
  arbitrary Python functions that have Warp arrays as inputs and outputs.
- `update_vbo_transforms` kernel launches in the OpenGL renderer are no longer recorded onto the tape.
- Skip emitting backward functions/kernels in the generated C++/CUDA code when `enable_backward` is set to `False`.
- Emit deprecation warnings for the use of the `owner` and `length` keywords in the `wp.array` initializer.
- Emit deprecation warnings for the use of `wp.mlp()`, `wp.matmul()`, and `wp.batched_matmul()`.
  Use tile primitives instead.

### Fixed

- Fix unintended modification of non-Warp arrays during the backward pass ([GH-394](https://github.com/NVIDIA/warp/issues/394)).
- Fix so that `wp.Tape.zero()` zeroes gradients passed via the `grads` parameter in `wp.Tape.backward()`
  ([GH-407](https://github.com/NVIDIA/warp/issues/407)).
- Fix errors during graph capture caused by module unloading ([GH-401](https://github.com/NVIDIA/warp/issues/401)).
- Fix potential memory corruption errors when allocating arrays with strides ([GH-404](https://github.com/NVIDIA/warp/issues/404)).
- Fix `wp.array()` not respecting the target `dtype` and `shape` when the given data is an another array with a CUDA interface
  ([GH-363](https://github.com/NVIDIA/warp/issues/363)).
- Negative constants evaluate to compile-time constants ([GH-403](https://github.com/NVIDIA/warp/issues/403))
- Fix `ImportError` exception being thrown during interpreter shutdown on Windows when using the OpenGL renderer
  ([GH-412](https://github.com/NVIDIA/warp/issues/412)).
- Fix the OpenGL renderer not working when multiple instances exist at the same time ([GH-385](https://github.com/NVIDIA/warp/issues/385)).
- Fix `AttributeError` crash in the OpenGL renderer when moving the camera ([GH-426](https://github.com/NVIDIA/warp/issues/426)).
- Fix the OpenGL renderer not correctly displaying duplicate capsule, cone, and cylinder shapes
  ([GH-388](https://github.com/NVIDIA/warp/issues/388)).
- Fix the overriding of `wp.sim.ModelBuilder` default parameters ([GH-429](https://github.com/NVIDIA/warp/pull/429)).
- Fix indexing of `wp.tile_extract()` when the block dimension is smaller than the tile size.
- Fix scale and rotation issues with the rock geometry used in the granular collision SDF example
  ([GH-409](https://github.com/NVIDIA/warp/issues/409)).
- Fix autodiff Jacobian computation in `wp.autograd.jacobian()` where in some cases gradients were not zeroed-out properly.
- Fix plotting issues in `wp.autograd.jacobian_plot()`.
- Fix the `len()` operator returning the total size of a matrix instead of its first dimension.
- Fix gradient instability in rigid-body contact handling for `wp.sim.SemiImplicitIntegrator` and
  `wp.sim.FeatherstoneIntegrator` ([GH-349](https://github.com/NVIDIA/warp/issues/349)).
- Fix overload resolution of generic Warp functions with default arguments.
- Fix rendering of arrows with different `up_axis`, `color` in `OpenGLRenderer` ([GH-448](https://github.com/NVIDIA/warp/issues/448)).
- Fix bugs when converting `__cuda_array_interface__` arrays to Warp ([GH-763](https://github.com/NVIDIA/warp/issues/763)).

## [1.5.1] - 2025-01-02

### Added

- Add PyTorch basics and custom operators notebooks to the `notebooks` directory.
- Update PyTorch interop docs to include section on custom operators
  ([docs](https://nvidia.github.io/warp/modules/interoperability.html#pytorch-custom-ops-example)).

### Fixed

- warp.sim: Fix a bug in which the color-balancing algorithm was not updating the colorings.
- Fix custom colors being not being updated when rendering meshes with static topology in OpenGL
  ([GH-343](https://github.com/NVIDIA/warp/issues/343)).
- Fix `wp.launch_tiled()` not returning a `Launch` object when passed `record_cmd=True`.
- Fix default arguments not being resolved for `wp.func` when called from Python's runtime
  ([GH-386](https://github.com/NVIDIA/warp/issues/386)).
- Array overwrite tracking: Fix issue with not marking arrays passed to `wp.atomic_add()`, `wp.atomic_sub()`,
  `wp.atomic_max()`, or `wp.atomic_min()` as being written to ([GH-378](https://github.com/NVIDIA/warp/issues/378)).
- Fix for occasional failure to update `.meta` files into Warp kernel cache on Windows.
- Fix the OpenGL renderer not being able to run without a CUDA device available
  ([GH-344](https://github.com/NVIDIA/warp/issues/344)).
- Fix incorrect CUDA driver function versions ([GH-402](https://github.com/NVIDIA/warp/issues/402)).

## [1.5.0] - 2024-12-02

### Added

- Support for cooperative tile-based primitives using cuBLASDx and cuFFTDx, please see the tile
  [documentation](https://nvidia.github.io/warp/modules/tiles.html) for details.
- Expose a `reversed()` built-in for iterators ([GH-311](https://github.com/NVIDIA/warp/issues/311)).
- Support for saving Volumes into `.nvdb` files with the `save_to_nvdb` method.
- warp.fem: Add `wp.fem.Trimesh3D` and `wp.fem.Quadmesh3D` geometry types for 3D surfaces with new `example_distortion_energy` example.
- warp.fem: Add `"add"` option to `wp.fem.integrate()` for accumulating integration result to existing output.
- warp.fem: Add `"assembly"` option to `wp.fem.integrate()` for selecting between more memory-efficient or more
  computationally efficient integration algorithms.
- warp.fem: Add Nédélec (first kind) and Raviart-Thomas vector-valued function spaces
  providing conforming discretization of `curl` and `div` operators, respectively.
- warp.sim: Add a graph coloring module that supports converting trimesh into a vertex graph and applying coloring.
  The `wp.sim.ModelBuilder` now includes methods to color particles for use with `wp.sim.VBDIntegrator()`,
  users should call `builder.color()` before finalizing assets.
- warp.sim: Add support for a per-particle radius for soft-body triangle contact using the `wp.sim.Model.particle_radius`
  array ([docs](https://nvidia.github.io/warp/modules/sim.html#warp.sim.Model.particle_radius)), replacing the previous
  hard-coded value of 0.01 ([GH-329](https://github.com/NVIDIA/warp/issues/329)).
- Add a `particle_radius` parameter to `wp.sim.ModelBuilder.add_cloth_mesh()` and `wp.sim.ModelBuilder.add_cloth_grid()`
  to set a uniform radius for the added particles.
- Document `wp.array` attributes ([GH-364](https://github.com/NVIDIA/warp/issues/364)).
- Document time-to-compile tradeoffs when using vector component assignment statements in kernels.
- Add introductory Jupyter notebooks to the `notebooks` directory.

### Changed

- Drop support for Python 3.7; Python 3.8 is now the minimum-supported version.
- Promote the `wp.Int`, `wp.Float`, and `wp.Scalar` generic annotation types to the public API.
- warp.fem: Simplify querying neighboring cell quantities when integrating on sides using new
  `wp.fem.cells()`, `wp.fem.to_inner_cell()`, `wp.fem.to_outer_cell()` operators.
- Show an error message when the type returned by a function differs from its annotation, which would have led to the compilation stage failing.
- Clarify that `wp.randn()` samples a normal distribution of mean 0 and variance 1.
- Raise error when passing more than 32 variadic argument to the `wp.printf()` built-in.

### Fixed

- Fix `place` setting of paddle backend.
- warp.fem: Fix tri-cubic shape functions on quadrilateral meshes.
- warp.fem: Fix caching of integrand kernels when changing code-generation options.
- Fix `wp.expect_neq()` overloads missing for scalar types.
- Fix an error when a `wp.kernel` or a `wp.func` object is annotated to return a `None` value.
- Fix error when reading multi-volume, BLOSC-compressed `.nvdb` files.
- Fix `wp.printf()` erroring out when no variadic arguments are passed ([GH-333](https://github.com/NVIDIA/warp/issues/333)).
- Fix memory access issues in soft-rigid contact collisions ([GH-362](https://github.com/NVIDIA/warp/issues/362)).
- Fix gradient propagation for in-place addition/subtraction operations on custom vector-type arrays.
- Fix the OpenGL renderer's window not closing when clicking the X button.
- Fix the OpenGL renderer's camera snapping to a different direction from the initial camera's orientation when first looking around.
- Fix custom colors being ignored when rendering meshes in OpenGL ([GH-343](https://github.com/NVIDIA/warp/issues/343)).
- Fix topology updates not being supported by the the OpenGL renderer.

## [1.4.2] - 2024-11-13

### Changed

- Make the output of `wp.print()` in backward kernels consistent for all supported data types.

### Fixed

- Fix to relax the integer types expected when indexing arrays (regression in `1.3.0`).
- Fix printing vector and matrix adjoints in backward kernels.
- Fix kernel compile error when printing structs.
- Fix an incorrect user function being sometimes resolved when multiple overloads are available with array parameters with different `dtype` values.
- Fix error being raised when static and dynamic for-loops are written in sequence with the same iteration variable names ([GH-331](https://github.com/NVIDIA/warp/issues/331)).
- Fix an issue with the `Texture Write` node, used in the Mandelbrot Omniverse sample, sometimes erroring out in multi-GPU environments.
- Code generation of in-place multiplication and division operations (regression introduced in a69d061)([GH-342](https://github.com/NVIDIA/warp/issues/342)).

## [1.4.1] - 2024-10-15

### Fixed

- Fix `iter_reverse()` not working as expected for ranges with steps other than 1 ([GH-311](https://github.com/NVIDIA/warp/issues/311)).
- Fix potential out-of-bounds memory access when a `wp.sparse.BsrMatrix` object is reused for storing matrices of different shapes.
- Fix robustness to very low desired tolerance in `wp.fem.utils.symmetric_eigenvalues_qr`.
- Fix invalid code generation error messages when nesting dynamic and static for-loops.
- Fix caching of kernels with static expressions.
- Fix `ModelBuilder.add_builder(builder)` to correctly update `articulation_start` and thereby `articulation_count` when `builder` contains more than one articulation.
- Re-introduced the `wp.rand*()`, `wp.sample*()`, and `wp.poisson()` onto the Python scope to revert a breaking change.

## [1.4.0] - 2024-10-01

### Added

- Support for a new `wp.static(expr)` function that allows arbitrary Python expressions to be evaluated at the time of
  function/kernel definition ([docs](https://nvidia.github.io/warp/codegen.html#static-expressions)).
- Support for stream priorities to hint to the device that it should process pending work
  in high-priority streams over pending work in low-priority streams when possible
  ([docs](https://nvidia.github.io/warp/modules/concurrency.html#stream-priorities)).
- Adaptive sparse grid geometry to `warp.fem` ([docs](https://nvidia.github.io/warp/modules/fem.html#adaptivity)).
- Support for defining `wp.kernel` and `wp.func` objects from within closures.
- Support for defining multiple versions of kernels, functions, and structs without manually assigning unique keys.
- Support for default argument values for user functions decorated with `wp.func`.
- Allow passing custom launch dimensions to `jax_kernel()` ([GH-310](https://github.com/NVIDIA/warp/pull/310)).
- JAX interoperability examples for sharding and matrix multiplication ([docs](https://nvidia.github.io/warp/modules/interoperability.html#using-shardmap-for-distributed-computation)).
- Interoperability support for the PaddlePaddle ML framework ([GH-318](https://github.com/NVIDIA/warp/pull/318)).
- Support `wp.mod()` for vector types ([GH-282](https://github.com/NVIDIA/warp/issues/282)).
- Expose the modulo operator `%` to Python's runtime scalar and vector types.
- Support for fp64 `atomic_add`, `atomic_max`, and `atomic_min` ([GH-284](https://github.com/NVIDIA/warp/issues/284)).
- Support for quaternion indexing (e.g. `q.w`).
- Support shadowing builtin functions ([GH-308](https://github.com/NVIDIA/warp/issues/308)).
- Support for redefining function overloads.
- Add an ocean sample to the `omni.warp` extension.
- `warp.sim.VBDIntegrator` now supports body-particle collision.
- Add a [contributing guide](https://nvidia.github.io/warp/modules/contribution_guide.html) to the Sphinx docs .
- Add documentation for dynamic code generation ([docs](https://nvidia.github.io/warp/codegen.html#dynamic-kernel-creation)).

### Changed

- `wp.sim.Model.edge_indices` now includes boundary edges.
- Unexposed `wp.rand*()`, `wp.sample*()`, and `wp.poisson()` from the Python scope.
- Skip unused functions in module code generation, improving performance.
- Avoid reloading modules if their content does not change, improving performance.
- `wp.Mesh.points` is now a property instead of a raw data member, its reference can be changed after the mesh is initialized.
- Improve error message when invalid objects are referenced in a Warp kernel.
- `if`/`else`/`elif` statements with constant conditions are resolved at compile time with no branches being inserted in the generated code.
- Include all non-hidden builtins in the stub file.
- Improve accuracy of symmetric eigenvalues routine in `warp.fem`.

### Fixed

- Fix for `wp.func` erroring out when defining a `Tuple` as a return type hint ([GH-302](https://github.com/NVIDIA/warp/issues/302)).
- Fix array in-place op (`+=`, `-=`) adjoints to compute gradients correctly in the backwards pass
- Fix vector, matrix in-place assignment adjoints to compute gradients correctly in the backwards pass, e.g.: `v[1] = x`
- Fix a bug in which Python docstrings would be created as local function variables in generated code.
- Fix a bug with autograd array access validation in functions from different modules.
- Fix a rare crash during error reporting on some systems due to glibc mismatches.
- Handle `--num_tiles 1` in `example_render_opengl.py` ([GH-306](https://github.com/NVIDIA/warp/issues/306)).
- Fix the computation of body contact forces in `FeatherstoneIntegrator` when bodies and particles collide.
- Fix bug in `FeatherstoneIntegrator` where `eval_rigid_jacobian` could give incorrect results or reach an infinite
  loop when the body and joint indices were not in the same order. Added `Model.joint_ancestor` to fix the indexing
  from a joint to its parent joint in the articulation.
- Fix wrong vertex index passed to `add_edges()` called from `ModelBuilder.add_cloth_mesh()` ([GH-319](https://github.com/NVIDIA/warp/issues/319)).
- Add a workaround for uninitialized memory read warning in the `compute-sanitizer` initcheck tool when using `wp.Mesh`.
- Fix name clashes when Warp functions and structs are returned from Python functions multiple times.
- Fix name clashes between Warp functions and structs defined in different modules.
- Fix code generation errors when overloading generic kernels defined in a Python function.
- Fix issues with unrelated functions being treated as overloads (e.g., closures).
- Fix handling of `stream` argument in `array.__dlpack__()`.
- Fix a bug related to reloading CPU modules.
- Fix a crash when kernel functions are not found in CPU modules.
- Fix conditions not being evaluated as expected in `while` statements.
- Fix printing Boolean and 8-bit integer values.
- Fix array interface type strings used for Boolean and 8-bit integer values.
- Fix initialization error when setting struct members.
- Fix Warp not being initialized upon entering a `wp.Tape` context.
- Use `kDLBool` instead of `kDLUInt` for DLPack interop of Booleans.

## [1.3.3] - 2024-09-04

- Bug fixes
  - Fix an aliasing issue with zero-copy array initialization from NumPy introduced in Warp 1.3.0.
  - Fix `wp.Volume.load_from_numpy()` behavior when `bg_value` is a sequence of values ([GH-312](https://github.com/NVIDIA/warp/pull/312)).

## [1.3.2] - 2024-08-30

- Bug fixes
  - Fix accuracy of 3x3 SVD ``wp.svd3`` with fp64 numbers ([GH-281](https://github.com/NVIDIA/warp/issues/281)).
  - Fix module hashing when a kernel argument contained a struct array ([GH-287](https://github.com/NVIDIA/warp/issues/287)).
  - Fix a bug in `wp.bvh_query_ray()` where the direction instead of the reciprocal direction was used ([GH-288](https://github.com/NVIDIA/warp/issues/288)).
  - Fix errors when launching a CUDA graph after a module is reloaded. Modules that were used during graph capture
    will no longer be unloaded before the graph is released.
  - Fix a bug in `wp.sim.collide.triangle_closest_point_barycentric()` where the returned barycentric coordinates may be
    incorrect when the closest point lies on an edge.
  - Fix 32-bit overflow when array shape is specified using `np.int32`.
  - Fix handling of integer indices in the `input_output_mask` argument to `autograd.jacobian` and
    `autograd.jacobian_fd` ([GH-289](https://github.com/NVIDIA/warp/issues/289)).
  - Fix `ModelBuilder.collapse_fixed_joints()` to correctly update the body centers of mass and the
    `ModelBuilder.articulation_start` array.
  - Fix precedence of closure constants over global constants.
  - Fix quadrature point indexing in `wp.fem.ExplicitQuadrature` (regression from 1.3.0).
- Documentation improvements
  - Add missing return types for built-in functions.
  - Clarify that atomic operations also return the previous value.
  - Clarify that `wp.bvh_query_aabb()` returns parts that overlap the bounding volume.

## [1.3.1] - 2024-07-27

- Remove `wp.synchronize()` from PyTorch autograd function example
- `Tape.check_kernel_array_access()` and `Tape.reset_array_read_flags()` are now private methods.
- Fix reporting unmatched argument types

## [1.3.0] - 2024-07-25

- Warp Core improvements
  - Update to CUDA 12.x by default (requires NVIDIA driver 525 or newer), please see [README.md](https://github.com/nvidia/warp?tab=readme-ov-file#installing) for commands to install CUDA 11.x binaries for older drivers
  - Add information to the module load print outs to indicate whether a module was
  compiled `(compiled)`, loaded from the cache `(cached)`, or was unable to be
  loaded `(error)`.
  - `wp.config.verbose = True` now also prints out a message upon the entry to a `wp.ScopedTimer`.
  - Add `wp.clear_kernel_cache()` to the public API. This is equivalent to `wp.build.clear_kernel_cache()`.
  - Add code-completion support for `wp.config` variables.
  - Remove usage of a static task (thread) index for CPU kernels to address multithreading concerns ([GH-224](https://github.com/NVIDIA/warp/issues/224))
  - Improve error messages for unsupported Python operations such as sequence construction in kernels
  - Update `wp.matmul()` CPU fallback to use dtype explicitly in `np.matmul()` call
  - Add support for PEP 563's `from __future__ import annotations` ([GH-256](https://github.com/NVIDIA/warp/issues/256)).
  - Allow passing external arrays/tensors to `wp.launch()` directly via `__cuda_array_interface__` and `__array_interface__`, up to 2.5x faster conversion from PyTorch
  - Add faster Torch interop path using `return_ctype` argument to `wp.from_torch()`
  - Handle incompatible CUDA driver versions gracefully
  - Add `wp.abs()` and `wp.sign()` for vector types
  - Expose scalar arithmetic operators to Python's runtime (e.g.: `wp.float16(1.23) * wp.float16(2.34)`)
  - Add support for creating volumes with anisotropic transforms
  - Allow users to pass function arguments by keyword in a kernel using standard Python calling semantics
  - Add additional documentation and examples demonstrating `wp.copy()`, `wp.clone()`, and `array.assign()` differentiability
  - Add `__new__()` methods for all class `__del__()` methods to handle when a class instance is created but not instantiated before garbage collection
  - Implement the assignment operator for `wp.quat`
  - Make the geometry-related built-ins available only from within kernels
  - Rename the API-facing query types to remove their `_t` suffix: `wp.BVHQuery`, `wp.HashGridQuery`, `wp.MeshQueryAABB`, `wp.MeshQueryPoint`, and `wp.MeshQueryRay`
  - Add `wp.array(ptr=...)` to allow initializing arrays from pointer addresses inside of kernels ([GH-206](https://github.com/NVIDIA/warp/issues/206))

- `warp.autograd` improvements:
  - New `warp.autograd` module with utility functions `gradcheck()`, `jacobian()`, and `jacobian_fd()` for debugging kernel Jacobians ([docs](https://nvidia.github.io/warp/modules/differentiability.html#measuring-gradient-accuracy))
  - Add array overwrite detection, if `wp.config.verify_autograd_array_access` is true in-place operations on arrays on the Tape that could break gradient computation will be detected ([docs](https://nvidia.github.io/warp/modules/differentiability.html#array-overwrite-tracking))
  - Fix bug where modification of `@wp.func_replay` functions and native snippets would not trigger module recompilation
  - Add documentation for dynamic loop autograd limitations

- `warp.sim` improvements:
  - Improve memory usage and performance for rigid body contact handling when `self.rigid_mesh_contact_max` is zero (default behavior).
  - The `mask` argument to `wp.sim.eval_fk()` now accepts both integer and boolean arrays to mask articulations.
  - Fix handling of `ModelBuilder.joint_act` in `ModelBuilder.collapse_fixed_joints()` (affected floating-base systems)
  - Fix and improve implementation of `ModelBuilder.plot_articulation()` to visualize the articulation tree of a rigid-body mechanism
  - Fix ShapeInstancer `__new__()` method (missing instance return and `*args` parameter)
  - Fix handling of `upaxis` variable in `ModelBuilder` and the rendering thereof in `OpenGLRenderer`

- `warp.sparse` improvements:
  - Sparse matrix allocations (from `bsr_from_triplets()`, `bsr_axpy()`, etc.) can now be captured in CUDA graphs; exact number of non-zeros can be optionally requested asynchronously.
  - `bsr_assign()` now supports changing block shape (including CSR/BSR conversions)
  - Add Python operator overloads for common sparse matrix operations, e.g `A += 0.5 * B`, `y = x @ C`

- `warp.fem` new features and fixes:
  - Support for variable number of nodes per element
  - Global `wp.fem.lookup()` operator now supports `wp.fem.Tetmesh` and `wp.fem.Trimesh2D` geometries
  - Simplified defining custom subdomains (`wp.fem.Subdomain`), free-slip boundary conditions
  - New field types: `wp.fem.UniformField`, `wp.fem.ImplicitField` and `wp.fem.NonconformingField`
  - New `streamlines`, `magnetostatics` and `nonconforming_contact` examples, updated `mixed_elasticity` to use a nonlinear model
  - Function spaces can now export VTK-compatible cells for visualization
  - Fixed edge cases with NanoVDB function spaces
  - Fixed differentiability of `wp.fem.PicQuadrature` w.r.t. positions and measures

## [1.2.2] - 2024-07-04

- Fix hashing of replay functions and snippets
- Add additional documentation and examples demonstrating `wp.copy()`, `wp.clone()`, and `array.assign()` differentiability
- Add `__new__()` methods for all class `__del__()` methods to
  handle when a class instance is created but not instantiated before garbage collection.
- Add documentation for dynamic loop autograd limitations
- Allow users to pass function arguments by keyword in a kernel using standard Python calling semantics
- Implement the assignment operator for `wp.quat`

## [1.2.2] - 2024-07-04

- Support for NumPy >= 2.0

## [1.2.1] - 2024-06-14

- Fix generic function caching
- Fix Warp not being initialized when constructing arrays with `wp.array()`
- Fix `wp.is_mempool_access_supported()` not resolving the provided device arguments to `wp.context.Device`

## [1.2.0] - 2024-06-06

- Add a not-a-number floating-point constant that can be used as `wp.NAN` or `wp.nan`.
- Add `wp.isnan()`, `wp.isinf()`, and `wp.isfinite()` for scalars, vectors, matrices, etc.
- Improve kernel cache reuse by hashing just the local module constants. Previously, a
  module's hash was affected by all `wp.constant()` variables declared in a Warp program.
- Revised module compilation process to allow multiple processes to use the same kernel cache directory.
  Cached kernels will now be stored in hash-specific subdirectory.
- Add runtime checks for `wp.MarchingCubes` on field dimensions and size
- Fix memory leak in `wp.Mesh` BVH ([GH-225](https://github.com/NVIDIA/warp/issues/225))
- Use C++17 when building the Warp library and user kernels
- Increase PTX target architecture up to `sm_75` (from `sm_70`), enabling Turing ISA features
- Extended NanoVDB support (see `warp.Volume`):
  - Add support for data-agnostic index grids, allocation at voxel granularity
  - New `wp.volume_lookup_index()`, `wp.volume_sample_index()` and generic `wp.volume_sample()`/`wp.volume_lookup()`/`wp.volume_store()` kernel-level functions
  - Zero-copy aliasing of in-memory grids, support for multi-grid buffers
  - Grid introspection and blind data access capabilities
  - `warp.fem` can now work directly on NanoVDB grids using `warp.fem.Nanogrid`
  - Fixed `wp.volume_sample_v()` and `wp.volume_store_*()` adjoints
  - Prevent `wp.volume_store()` from overwriting grid background values
- Improve validation of user-provided fields and values in `warp.fem`
- Support headless rendering of `wp.render.OpenGLRenderer` via `pyglet.options["headless"] = True`
- `wp.render.RegisteredGLBuffer` can fall back to CPU-bound copying if CUDA/OpenGL interop is not available
- Clarify terms for external contributions, please see CONTRIBUTING.md for details
- Improve performance of `wp.sparse.bsr_mm()` by ~5x on benchmark problems
- Fix for XPBD incorrectly indexing into of joint actuations `joint_act` arrays
- Fix for mass matrix gradients computation in `wp.sim.FeatherstoneIntegrator()`
- Fix for handling of `--msvc_path` in build scripts
- Fix for `wp.copy()` params to record dest and src offset parameters on `wp.Tape()`
- Fix for `wp.randn()` to ensure return values are finite
- Fix for slicing of arrays with gradients in kernels
- Fix for function overload caching, ensure module is rebuilt if any function overloads are modified
- Fix for handling of `bool` types in generic kernels
- Publish CUDA 12.5 binaries for Hopper support, see https://github.com/nvidia/warp?tab=readme-ov-file#installing for details

## 1.1.1 - 2024-05-24

- `wp.init()` is no longer required to be called explicitly and will be performed on first call to the API
- Speed up `omni.warp.core`'s startup time

## [1.1.0] - 2024-05-09

- Support returning a value from `@wp.func_native` CUDA functions using type hints
- Improved differentiability of the `wp.sim.FeatherstoneIntegrator`
- Fix gradient propagation for rigid body contacts in `wp.sim.collide()`
- Added support for event-based timing, see `wp.ScopedTimer()`
- Added Tape visualization and debugging functions, see `wp.Tape.visualize()`
- Support constructing Warp arrays from objects that define the `__cuda_array_interface__` attribute
- Support copying a struct to another device, use `struct.to(device)` to migrate struct arrays
- Allow rigid shapes to not have any collisions with other shapes in `wp.sim.Model`
- Change default test behavior to test redundant GPUs (up to 2x)
- Test each example in an individual subprocess
- Polish and optimize various examples and tests
- Allow non-contiguous point arrays to be passed to `wp.HashGrid.build()`
- Upgrade LLVM to 18.1.3 for from-source builds and Linux x86-64 builds
- Build DLL source code as C++17 and require GCC 9.4 as a minimum
- Array clone, assign, and copy are now differentiable
- Use `Ruff` for formatting and linting
- Various documentation improvements (infinity, math constants, etc.)
- Improve URDF importer, handle joint armature
- Allow builtins.bool to be used in Warp data structures
- Use external gradient arrays in backward passes when passed to `wp.launch()`
- Add Conjugate Residual linear solver, see `wp.optim.linear.cr()`
- Fix propagation of gradients on aliased copy of variables in kernels
- Facilitate debugging and speed up `import warp` by eliminating raising any exceptions
- Improve support for nested vec/mat assignments in structs
- Recommend Python 3.9 or higher, which is required for JAX and soon PyTorch.
- Support gradient propagation for indexing sliced multi-dimensional arrays, i.e. `a[i][j]` vs. `a[i, j]`
- Provide an informative message if setting DLL C-types failed, instructing to try rebuilding the library

## 1.0.3 - 2024-04-17

- Add a `support_level` entry to the configuration file of the extensions

## [1.0.2] - 2024-03-22

- Make examples runnable from any location
- Fix the examples not running directly from their Python file
- Add the example gallery to the documentation
- Update `README.md` examples USD location
- Update `example_graph_capture.py` description

## [1.0.1] - 2024-03-15

- Document Device `total_memory` and `free_memory`
- Documentation for allocators, streams, peer access, and generics
- Changed example output directory to current working directory
- Added `python -m warp.examples.browse` for browsing the examples folder
- Print where the USD stage file is being saved
- Added `examples/optim/example_walker.py` sample
- Make the drone example not specific to USD
- Reduce the time taken to run some examples
- Optimise rendering points with a single colour
- Clarify an error message around needing USD
- Raise exception when module is unloaded during graph capture
- Added `wp.synchronize_event()` for blocking the host thread until a recorded event completes
- Flush C print buffers when ending `stdout` capture
- Remove more unneeded CUTLASS files
- Allow setting mempool release threshold as a fractional value

## [1.0.0] - 2024-03-07

- Add `FeatherstoneIntegrator` which provides more stable simulation of articulated rigid body dynamics in generalized coordinates (`State.joint_q` and `State.joint_qd`)
- Introduce `warp.sim.Control` struct to store control inputs for simulations (optional, by default the `Model` control inputs are used as before); integrators now have a different simulation signature: `integrator.simulate(model: Model, state_in: State, state_out: State, dt: float, control: Control)`
- `joint_act` can now behave in 3 modes: with `joint_axis_mode` set to `JOINT_MODE_FORCE` it behaves as a force/torque, with `JOINT_MODE_VELOCITY` it behaves as a velocity target, and with `JOINT_MODE_POSITION` it behaves as a position target; `joint_target` has been removed
- Add adhesive contact to Euler integrators via `Model.shape_materials.ka` which controls the contact distance at which the adhesive force is applied
- Improve handling of visual/collision shapes in URDF importer so visual shapes are not involved in contact dynamics
- Experimental JAX kernel callback support
- Improve module load exception message
- Add `wp.ScopedCapture`
- Removing `enable_backward` warning for callables
- Copy docstrings and annotations from wrapped kernels, functions, structs

## [0.15.1] - 2024-03-05

- Add examples assets to the wheel packages
- Fix broken image link in documentation
- Fix codegen for custom grad functions calling their respective forward functions
- Fix custom grad function handling for functions that have no outputs
- Fix issues when `wp.config.quiet = True`

## [0.15.0] - 2024-03-04

- Add thumbnails to examples gallery
- Apply colored lighting to examples
- Moved `examples` directory under `warp/`
- Add example usage to `python -m warp.tests --help`
- Adding `torch.autograd.function` example + docs
- Add error-checking to array shapes during creation
- Adding `example_graph_capture`
- Add a Diffsim Example of a Drone
- Fix `verify_fp` causing compiler errors and support CPU kernels
- Fix to enable `matmul` to be called in CUDA graph capture
- Enable mempools by default
- Update `wp.launch` to support tuple args
- Fix BiCGSTAB and GMRES producing NaNs when converging early
- Fix warning about backward codegen being disabled in `test_fem`
- Fix `assert_np_equal` when NaN's and tolerance are involved
- Improve error message to discern between CUDA being disabled or not supported
- Support cross-module functions with user-defined gradients
- Suppress superfluous CUDA error when ending capture after errors
- Make output during initialization atomic
- Add `warp.config.max_unroll`, fix custom gradient unrolling
- Support native replay snippets using `@wp.func_native(snippet, replay_snippet=replay_snippet)`
- Look for the CUDA Toolkit in default locations if the `CUDA_PATH` environment variable or `--cuda_path` build option are not used
- Added `wp.ones()` to efficiently create one-initialized arrays
- Rename `wp.config.graph_capture_module_load_default` to `wp.config.enable_graph_capture_module_load_by_default`

## 0.14.0 - 2024-02-19

- Add support for CUDA pooled (stream-ordered) allocators
  - Support memory allocation during graph capture
  - Support copying non-contiguous CUDA arrays during graph capture
  - Improved memory allocation/deallocation performance with pooled allocators
  - Use `wp.config.enable_mempools_at_init` to enable pooled allocators during Warp initialization (if supported)
  - `wp.is_mempool_supported()` - check if a device supports pooled allocators
  - `wp.is_mempool_enabled()`, `wp.set_mempool_enabled()` - enable or disable pooled allocators per device
  - `wp.set_mempool_release_threshold()`, `wp.get_mempool_release_threshold()` - configure memory pool release threshold
- Add support for direct memory access between devices
  - Improved peer-to-peer memory transfer performance if access is enabled
  - Caveat: enabling peer access may impact memory allocation/deallocation performance and increase memory consumption
  - `wp.is_peer_access_supported()` - check if the memory of a device can be accessed by a peer device
  - `wp.is_peer_access_enabled()`, `wp.set_peer_access_enabled()` - manage peer access for memory allocated using default CUDA allocators
  - `wp.is_mempool_access_supported()` - check if the memory pool of a device can be accessed by a peer device
  - `wp.is_mempool_access_enabled()`, `wp.set_mempool_access_enabled()` - manage access for memory allocated using pooled CUDA allocators
- Refined stream synchronization semantics
  - `wp.ScopedStream` can synchronize with the previous stream on entry and/or exit (only sync on entry by default)
  - Functions taking an optional stream argument do no implicit synchronization for max performance (e.g., `wp.copy()`, `wp.launch()`, `wp.capture_launch()`)
- Support for passing a custom `deleter` argument when constructing arrays
  - Deprecation of `owner` argument - use `deleter` to transfer ownership
- Optimizations for various core API functions (e.g., `wp.zeros()`, `wp.full()`, and more)
- Fix `wp.matmul()` to always use the correct CUDA context
- Fix memory leak in BSR transpose
- Fix stream synchronization issues when copying non-contiguous arrays
- API change: `wp.matmul()` no longer accepts a device as a parameter; instead, it infers the correct device from the arrays being multiplied
- Updated DLPack utilities to the latest published standard
  - External arrays can be imported into Warp directly, e.g., `wp.from_dlpack(external_array)`
  - Warp arrays can be exported to consumer frameworks directly, e.g., `jax.dlpack.from_dlpack(warp_array)`
  - Added CUDA stream synchronization for CUDA arrays
  - The original DLPack protocol can still be used for better performance when stream synchronization is not required, see interoperability docs for details
  - `warp.to_dlpack()` is about 3-4x faster in common cases
  - `warp.from_dlpack()` is about 2x faster when called with a DLPack capsule
  - Fixed a small CPU memory leak related to DLPack interop
- Improved performance of creating arrays

## 0.13.1 - 2024-02-22

- Ensure that the results from the `Noise Deform` are deterministic across different Kit sessions

## [0.13.0] - 2024-02-16

- Update the license to *NVIDIA Software License*, allowing commercial use (see `LICENSE.md`)
- Add `CONTRIBUTING.md` guidelines (for NVIDIA employees)
- Hash CUDA `snippet` and `adj_snippet` strings to fix caching
- Fix `build_docs.py` on Windows
- Add missing `.py` extension to `warp/tests/walkthrough_debug`
- Allow `wp.bool` usage in vector and matrix types

## 0.12.0 - 2024-02-05

- Add a warning when the `enable_backward` setting is set to `False` upon calling `wp.Tape.backward()`
- Fix kernels not being recompiled as expected when defined using a closure
- Change the kernel cache appauthor subdirectory to just "NVIDIA"
- Ensure that gradients attached to PyTorch tensors have compatible strides when calling `wp.from_torch()`
- Add a `Noise Deform` node for OmniGraph that deforms points using a perlin/curl noise

## [0.11.0] - 2024-01-23

- Re-release 1.0.0-beta.7 as a non-pre-release 0.11.0 version so it gets selected by `pip install warp-lang`.
- Introducing a new versioning and release process, detailed in `PACKAGING.md` and resembling that of [Python itself](https://devguide.python.org/developer-workflow/development-cycle/#devcycle):
  - The 0.11 release(s) can be found on the `release-0.11` branch.
  - Point releases (if any) go on the same minor release branch and only contain bug fixes, not new features.
  - The `public` branch, previously used to merge releases into and corresponding with the GitHub `main` branch, is retired.

## 1.0.0-beta.7 - 2024-01-23

- Ensure captures are always enclosed in `try`/`finally`
- Only include .py files from the warp subdirectory into wheel packages
- Fix an extension's sample node failing at parsing some version numbers
- Allow examples to run without USD when possible
- Add a setting to disable the main Warp menu in Kit
- Add iterative linear solvers, see `wp.optim.linear.cg`, `wp.optim.linear.bicgstab`, `wp.optim.linear.gmres`, and `wp.optim.linear.LinearOperator`
- Improve error messages around global variables
- Improve error messages around mat/vec assignments
- Support conversion of scalars to native/ctypes, e.g.: `float(wp.float32(1.23))` or `ctypes.c_float(wp.float32(1.23))`
- Add a constant for infinity, see `wp.inf`
- Add a FAQ entry about array assignments
- Add a mass spring cage diff simulation example, see `examples/example_diffsim_mass_spring_cage.py`
- Add `-s`, `--suite` option for only running tests belonging to the given suites
- Fix common spelling mistakes
- Fix indentation of generated code
- Show deprecation warnings only once
- Improve `wp.render.OpenGLRenderer`
- Create the extension's symlink to the *core library* at runtime
- Fix some built-ins failing to compile the backward pass when nested inside if/else blocks
- Update examples with the new variants of the mesh query built-ins
- Fix type members that weren't zero-initialized
- Fix missing adjoint function for `wp.mesh_query_ray()`

## [1.0.0-beta.6] - 2024-01-10

- Do not create CPU copy of grad array when calling `array.numpy()`
- Fix `assert_np_equal()` bug
- Support Linux AArch64 platforms, including Jetson/Tegra devices
- Add parallel testing runner (invoke with `python -m warp.tests`, use `warp/tests/unittest_serial.py` for serial testing)
- Fix support for function calls in `range()`
- `wp.matmul()` adjoints now accumulate
- Expand available operators (e.g. vector @ matrix, scalar as dividend) and improve support for calling native built-ins
- Fix multi-gpu synchronization issue in `sparse.py`
- Add depth rendering to `wp.render.OpenGLRenderer`, document `wp.render`
- Make `wp.atomic_min()`, `wp.atomic_max()` differentiable
- Fix error reporting using the exact source segment
- Add user-friendly mesh query overloads, returning a struct instead of overwriting parameters
- Address multiple differentiability issues
- Fix backpropagation for returning array element references
- Support passing the return value to adjoints
- Add point basis space and explicit point-based quadrature for `wp.fem`
- Support overriding the LLVM project source directory path using `build_lib.py --build_llvm --llvm_source_path=`
- Fix the error message for accessing non-existing attributes
- Flatten faces array for Mesh constructor in URDF parser

## [1.0.0-beta.5] - 2023-11-22

- Fix for kernel caching when function argument types change
- Fix code-gen ordering of dependent structs
- Fix for `wp.Mesh` build on MGPU systems
- Fix for name clash bug with adjoint code: https://github.com/NVIDIA/warp/issues/154
- Add `wp.frac()` for returning the fractional part of a floating point value
- Add support for custom native CUDA snippets using `@wp.func_native` decorator
- Add support for batched matmul with batch size > 2^16-1
- Add support for transposed CUTLASS `wp.matmul()` and additional error checking
- Add support for quad and hex meshes in `wp.fem`
- Detect and warn when C++ runtime doesn't match compiler during build, e.g.: ``libstdc++.so.6: version `GLIBCXX_3.4.30' not found``
- Documentation update for `wp.BVH`
- Documentation and simplified API for runtime kernel specialization `wp.Kernel`

## 1.0.0-beta.4 - 2023-11-01

- Add `wp.cbrt()` for cube root calculation
- Add `wp.mesh_furthest_point_no_sign()` to compute furthest point on a surface from a query point
- Add support for GPU BVH builds, 10-100x faster than CPU builds for large meshes
- Add support for chained comparisons, i.e.: `0 < x < 2`
- Add support for running `wp.fem` examples headless
- Fix for unit test determinism
- Fix for possible GC collection of array during graph capture
- Fix for `wp.utils.array_sum()` output initialization when used with vector types
- Coverage and documentation updates

## 1.0.0-beta.3 - 2023-10-19

- Add support for code coverage scans (test_coverage.py), coverage at 85% in `omni.warp.core`
- Add support for named component access for vector types, e.g.: `a = v.x`
- Add support for lvalue expressions, e.g.: `array[i] += b`
- Add casting constructors for matrix and vector types
- Add support for `type()` operator that can be used to return type inside kernels
- Add support for grid-stride kernels to support kernels with > 2^31-1 thread blocks
- Fix for multi-process initialization warnings
- Fix alignment issues with empty `wp.struct`
- Fix for return statement warning with tuple-returning functions
- Fix for `wp.batched_matmul()` registering the wrong function in the Tape
- Fix and document for `wp.sim` forward + inverse kinematics
- Fix for `wp.func` to return a default value if function does not return on all control paths
- Refactor `wp.fem` support for new basis functions, decoupled function spaces
- Optimizations for `wp.noise` functions, up to 10x faster in most cases
- Optimizations for `type_size_in_bytes()` used in array construction'

### Breaking Changes

- To support grid-stride kernels, `wp.tid()` can no longer be called inside `wp.func` functions.

## 1.0.0-beta.2 - 2023-09-01

- Fix for passing bool into `wp.func` functions
- Fix for deprecation warnings appearing on `stderr`, now redirected to `stdout`
- Fix for using `for i in wp.hash_grid_query(..)` syntax

## 1.0.0-beta.1 - 2023-08-29

- Fix for `wp.float16` being passed as kernel arguments
- Fix for compile errors with kernels using structs in backward pass
- Fix for `wp.Mesh.refit()` not being CUDA graph capturable due to synchronous temp. allocs
- Fix for dynamic texture example flickering / MGPU crashes demo in Kit by reusing `ui.DynamicImageProvider` instances
- Fix for a regression that disabled bundle change tracking in samples
- Fix for incorrect surface velocities when meshes are deforming in `OgnClothSimulate`
- Fix for incorrect lower-case when setting USD stage "up_axis" in examples
- Fix for incompatible gradient types when wrapping PyTorch tensor as a vector or matrix type
- Fix for adding open edges when building cloth constraints from meshes in `wp.sim.ModelBuilder.add_cloth_mesh()`
- Add support for `wp.fabricarray` to directly access Fabric data from Warp kernels, see https://docs.omniverse.nvidia.com/kit/docs/usdrt/latest/docs/usdrt_prim_selection.html for examples
- Add support for user defined gradient functions, see `@wp.func_replay`, and `@wp.func_grad` decorators
- Add support for more OG attribute types in `omni.warp.from_omni_graph()`
- Add support for creating NanoVDB `wp.Volume` objects from dense NumPy arrays
- Add support for `wp.volume_sample_grad_f()` which returns the value + gradient efficiently from an NVDB volume
- Add support for LLVM fp16 intrinsics for half-precision arithmetic
- Add implementation of stochastic gradient descent, see `wp.optim.SGD`
- Add `wp.fem` framework for solving weak-form PDE problems (see https://nvidia.github.io/warp/modules/fem.html)
- Optimizations for `omni.warp` extension load time (2.2s to 625ms cold start)
- Make all `omni.ui` dependencies optional so that Warp unit tests can run headless
- Deprecation of `wp.tid()` outside of kernel functions, users should pass `tid()` values to `wp.func` functions explicitly
- Deprecation of `wp.sim.Model.flatten()` for returning all contained tensors from the model
- Add support for clamping particle max velocity in `wp.sim.Model.particle_max_velocity`
- Remove dependency on `urdfpy` package, improve MJCF parser handling of default values

## [0.10.1] - 2023-07-25

- Fix for large multidimensional kernel launches (> 2^32 threads)
- Fix for module hashing with generics
- Fix for unrolling loops with break or continue statements (will skip unrolling)
- Fix for passing boolean arguments to build_lib.py (previously ignored)
- Fix build warnings on Linux
- Fix for creating array of structs from NumPy structured array
- Fix for regression on kernel load times in Kit when using `wp.sim`
- Update `wp.array.reshape()` to handle `-1` dimensions
- Update margin used by for mesh queries when using `wp.sim.create_soft_body_contacts()`
- Improvements to gradient handling with `wp.from_torch()`, `wp.to_torch()` plus documentation

## 0.10.0 - 2023-07-05

- Add support for macOS universal binaries (x86 + aarch64) for M1+ support
- Add additional methods for SDF generation please see the following new methods:
  - `wp.mesh_query_point_nosign()` - closest point query with no sign determination
  - `wp.mesh_query_point_sign_normal()` - closest point query with sign from angle-weighted normal
  - `wp.mesh_query_point_sign_winding_number()` - closest point query with fast winding number sign determination
- Add CSR/BSR sparse matrix support, see `wp.sparse` module:
  - `wp.sparse.BsrMatrix`
  - `wp.sparse.bsr_zeros()`, `wp.sparse.bsr_set_from_triplets()` for construction
  - `wp.sparse.bsr_mm()`, `wp.sparse_bsr_mv()` for matrix-matrix and matrix-vector products respectively
- Add array-wide utilities:
  - `wp.utils.array_scan()` - prefix sum (inclusive or exclusive)
  - `wp.utils.array_sum()` - sum across array
  - `wp.utils.radix_sort_pairs()` - in-place radix sort (key,value) pairs
- Add support for calling `@wp.func` functions from Python (outside of kernel scope)
- Add support for recording kernel launches using a `wp.Launch` object that can be replayed with low overhead, use `wp.launch(..., record_cmd=True)` to generate a command object
- Optimizations for `wp.struct` kernel arguments, up to 20x faster launches for kernels with large structs or number of params
- Refresh USD samples to use bundle based workflow + change tracking
- Add Python API for manipulating mesh and point bundle data in OmniGraph, see `omni.warp.nodes` module, see `omni.warp.nodes.mesh_create_bundle()`, `omni.warp.nodes.mesh_get_points()`, etc
- Improvements to `wp.array`:
  - Fix a number of array methods misbehaving with empty arrays
  - Fix a number of bugs and memory leaks related to gradient arrays
  - Fix array construction when creating arrays in pinned memory from a data source in pageable memory
  - `wp.empty()` no longer zeroes-out memory and returns an uninitialized array, as intended
  - `array.zero_()` and `array.fill_()` work with non-contiguous arrays
  - Support wrapping non-contiguous NumPy arrays without a copy
  - Support preserving the outer dimensions of NumPy arrays when wrapping them as Warp arrays of vector or matrix types
  - Improve PyTorch and DLPack interop with Warp arrays of arbitrary vectors and matrices
  - `array.fill_()` can now take lists or other sequences when filling arrays of vectors or matrices, e.g. `arr.fill_([[1, 2], [3, 4]])`
  - `array.fill_()` now works with arrays of structs (pass a struct instance)
  - `wp.copy()` gracefully handles copying between non-contiguous arrays on different devices
  - Add `wp.full()` and `wp.full_like()`, e.g., `a = wp.full(shape, value)`
  - Add optional `device` argument to `wp.empty_like()`, `wp.zeros_like()`, `wp.full_like()`, and `wp.clone()`
  - Add `indexedarray` methods `.zero_()`, `.fill_()`, and `.assign()`
  - Fix `indexedarray` methods `.numpy()` and `.list()`
  - Fix `array.list()` to work with arrays of any Warp data type
  - Fix `array.list()` synchronization issue with CUDA arrays
  - `array.numpy()` called on an array of structs returns a structured NumPy array with named fields
  - Improve the performance of creating arrays
- Fix for `Error: No module named 'omni.warp.core'` when running some Kit configurations (e.g.: stubgen)
- Fix for `wp.struct` instance address being included in module content hash
- Fix codegen with overridden function names
- Fix for kernel hashing so it occurs after code generation and before loading to fix a bug with stale kernel cache
- Fix for `wp.BVH.refit()` when executed on the CPU
- Fix adjoint of `wp.struct` constructor
- Fix element accessors for `wp.float16` vectors and matrices in Python
- Fix `wp.float16` members in structs
- Remove deprecated `wp.ScopedCudaGuard()`, please use `wp.ScopedDevice()` instead

## [0.9.0] - 2023-06-01

- Add support for in-place modifications to vector, matrix, and struct types inside kernels (will warn during backward pass with `wp.verbose` if using gradients)
- Add support for step-through VSCode debugging of kernel code with standalone LLVM compiler, see `wp.breakpoint()`, and `walkthrough_debug.py`
- Add support for default values on built-in functions
- Add support for multi-valued `@wp.func` functions
- Add support for `pass`, `continue`, and `break` statements
- Add missing `__sincos_stret` symbol for macOS
- Add support for gradient propagation through `wp.Mesh.points`, and other cases where arrays are passed to native functions
- Add support for Python `@` operator as an alias for `wp.matmul()`
- Add XPBD support for particle-particle collision
- Add support for individual particle radii: `ModelBuilder.add_particle` has a new `radius` argument, `Model.particle_radius` is now a Warp array
- Add per-particle flags as a `Model.particle_flags` Warp array, introduce `PARTICLE_FLAG_ACTIVE` to define whether a particle is being simulated and participates in contact dynamics
- Add support for Python bitwise operators `&`, `|`, `~`, `<<`, `>>`
- Switch to using standalone LLVM compiler by default for `cpu` devices
- Split `omni.warp` into `omni.warp.core` for Omniverse applications that want to use the Warp Python module with minimal additional dependencies
- Disable kernel gradient generation by default inside Omniverse for improved compile times
- Fix for bounds checking on element access of vector/matrix types
- Fix for stream initialization when a custom (non-primary) external CUDA context has been set on the calling thread
- Fix for duplicate `@wp.struct` registration during hot reload
- Fix for array `unot()` operator so kernel writers can use `if not array:` syntax
- Fix for case where dynamic loops are nested within unrolled loops
- Change `wp.hash_grid_point_id()` now returns -1 if the `wp.HashGrid` has not been reserved before
- Deprecate `wp.Model.soft_contact_distance` which is now replaced by `wp.Model.particle_radius`
- Deprecate single scalar particle radius (should be a per-particle array)

## 0.8.2 - 2023-04-21

- Add `ModelBuilder.soft_contact_max` to control the maximum number of soft contacts that can be registered. Use `Model.allocate_soft_contacts(new_count)` to change count on existing `Model` objects.
- Add support for `bool` parameters
- Add support for logical boolean operators with `int` types
- Fix for `wp.quat()` default constructor
- Fix conditional reassignments
- Add sign determination using angle weighted normal version of `wp.mesh_query_point()` as `wp.mesh_query_sign_normal()`
- Add sign determination using winding number of `wp.mesh_query_point()` as `wp.mesh_query_sign_winding_number()`
- Add query point without sign determination `wp.mesh_query_no_sign()`

## 0.8.1 - 2023-04-13

- Fix for regression when passing flattened numeric lists as matrix arguments to kernels
- Fix for regressions when passing `wp.struct` types with uninitialized (`None`) member attributes

## 0.8.0 - 2023-04-05

- Add `Texture Write` node for updating dynamic RTX textures from Warp kernels / nodes
- Add multi-dimensional kernel support to Warp Kernel Node
- Add `wp.load_module()` to pre-load specific modules (pass `recursive=True` to load recursively)
- Add `wp.poisson()` for sampling Poisson distributions
- Add support for UsdPhysics schema see `wp.sim.parse_usd()`
- Add XPBD rigid body implementation plus diff. simulation examples
- Add support for standalone CPU compilation (no host-compiler) with LLVM backed, enable with `--standalone` build option
- Add support for per-timer color in `wp.ScopedTimer()`
- Add support for row-based construction of matrix types outside of kernels
- Add support for setting and getting row vectors for Python matrices, see `matrix.get_row()`, `matrix.set_row()`
- Add support for instantiating `wp.struct` types within kernels
- Add support for indexed arrays, `slice = array[indices]` will now generate a sparse slice of array data
- Add support for generic kernel params, use `def compute(param: Any):`
- Add support for `with wp.ScopedDevice("cuda") as device:` syntax (same for `wp.ScopedStream()`, `wp.Tape()`)
- Add support for creating custom length vector/matrices inside kernels, see `wp.vector()`, and `wp.matrix()`
- Add support for creating identity matrices in kernels with, e.g.: `I = wp.identity(n=3, dtype=float)`
- Add support for unary plus operator (`wp.pos()`)
- Add support for `wp.constant` variables to be used directly in Python without having to use `.val` member
- Add support for nested `wp.struct` types
- Add support for returning `wp.struct` from functions
- Add `--quick` build for faster local dev. iteration (uses a reduced set of SASS arches)
- Add optional `requires_grad` parameter to `wp.from_torch()` to override gradient allocation
- Add type hints for generic vector / matrix types in Python stubs
- Add support for custom user function recording in `wp.Tape()`
- Add support for registering CUTLASS `wp.matmul()` with tape backward pass
- Add support for grids with > 2^31 threads (each dimension may be up to INT_MAX in length)
- Add CPU fallback for `wp.matmul()`
- Optimizations for `wp.launch()`, up to 3x faster launches in common cases
- Fix `wp.randf()` conversion to float to reduce bias for uniform sampling
- Fix capture of `wp.func` and `wp.constant` types from inside Python closures
- Fix for CUDA on WSL
- Fix for matrices in structs
- Fix for transpose indexing for some non-square matrices
- Enable Python faulthandler by default
- Update to VS2019

### Breaking Changes

- `wp.constant` variables can now be treated as their true type, accessing the underlying value through `constant.val` is no longer supported
- `wp.sim.model.ground_plane` is now a `wp.array` to support gradient, users should call `builder.set_ground_plane()` to create the ground 
- `wp.sim` capsule, cones, and cylinders are now aligned with the default USD up-axis

## 0.7.2 - 2023-02-15

- Reduce test time for vec/math types
- Clean-up CUDA disabled build pipeline
- Remove extension.gen.toml to make Kit packages Python version independent
- Handle additional cases for array indexing inside Python

## 0.7.1 - 2023-02-14

- Disabling some slow tests for Kit
- Make unit tests run on first GPU only by default

## [0.7.0] - 2023-02-13

- Add support for arbitrary length / type vector and matrices e.g.: `wp.vec(length=7, dtype=wp.float16)`, see `wp.vec()`, and `wp.mat()`
- Add support for `array.flatten()`, `array.reshape()`, and `array.view()` with NumPy semantics
- Add support for slicing `wp.array` types in Python
- Add `wp.from_ptr()` helper to construct arrays from an existing allocation
- Add support for `break` statements in ranged-for and while loops (backward pass support currently not implemented)
- Add built-in mathematic constants, see `wp.pi`, `wp.e`, `wp.log2e`, etc.
- Add built-in conversion between degrees and radians, see `wp.degrees()`, `wp.radians()`
- Add security pop-up for Kernel Node
- Improve error handling for kernel return values

## 0.6.3 - 2023-01-31

- Add DLPack utilities, see `wp.from_dlpack()`, `wp.to_dlpack()`
- Add Jax utilities, see `wp.from_jax()`, `wp.to_jax()`, `wp.device_from_jax()`, `wp.device_to_jax()`
- Fix for Linux Kit extensions OM-80132, OM-80133

## 0.6.2 - 2023-01-19

- Updated `wp.from_torch()` to support more data types
- Updated `wp.from_torch()` to automatically determine the target Warp data type if not specified
- Updated `wp.from_torch()` to support non-contiguous tensors with arbitrary strides
- Add CUTLASS integration for dense GEMMs, see `wp.matmul()` and `wp.matmul_batched()`
- Add QR and Eigen decompositions for `mat33` types, see `wp.qr3()`, and `wp.eig3()`
- Add default (zero) constructors for matrix types
- Add a flag to suppress all output except errors and warnings (set `wp.config.quiet = True`)
- Skip recompilation when Kernel Node attributes are edited
- Allow optional attributes for Kernel Node
- Allow disabling backward pass code-gen on a per-kernel basis, use `@wp.kernel(enable_backward=False)`
- Replace Python `imp` package with `importlib`
- Fix for quaternion slerp gradients (`wp.quat_slerp()`)

## 0.6.1 - 2022-12-05

- Fix for non-CUDA builds
- Fix strides computation in array_t constructor, fixes a bug with accessing mesh indices through mesh.indices[]
- Disable backward pass code generation for kernel node (4-6x faster compilation)
- Switch to linbuild for universal Linux binaries (affects TeamCity builds only)

## 0.6.0 - 2022-11-28

- Add support for CUDA streams, see `wp.Stream`, `wp.get_stream()`, `wp.set_stream()`, `wp.synchronize_stream()`, `wp.ScopedStream`
- Add support for CUDA events, see `wp.Event`, `wp.record_event()`, `wp.wait_event()`, `wp.wait_stream()`, `wp.Stream.record_event()`, `wp.Stream.wait_event()`, `wp.Stream.wait_stream()`
- Add support for PyTorch stream interop, see `wp.stream_from_torch()`, `wp.stream_to_torch()`
- Add support for allocating host arrays in pinned memory for asynchronous data transfers, use `wp.array(..., pinned=True)` (default is non-pinned)
- Add support for direct conversions between all scalar types, e.g.: `x = wp.uint8(wp.float64(3.0))`
- Add per-module option to enable fast math, use `wp.set_module_options({"fast_math": True})`, fast math is now *disabled* by default
- Add support for generating CUBIN kernels instead of PTX on systems with older drivers
- Add user preference options for CUDA kernel output ("ptx" or "cubin", e.g.: `wp.config.cuda_output = "ptx"` or per-module `wp.set_module_options({"cuda_output": "ptx"})`)
- Add kernel node for OmniGraph
- Add `wp.quat_slerp()`, `wp.quat_to_axis_angle()`, `wp.rotate_rodriquez()` and adjoints for all remaining quaternion operations
- Add support for unrolling for-loops when range is a `wp.constant`
- Add support for arithmetic operators on built-in vector / matrix types outside of `wp.kernel`
- Add support for multiple solution variables in `wp.optim` Adam optimization
- Add nested attribute support for `wp.struct` attributes
- Add missing adjoint implementations for spatial math types, and document all functions with missing adjoints
- Add support for retrieving NanoVDB tiles and voxel size, see `wp.Volume.get_tiles()`, and `wp.Volume.get_voxel_size()`
- Add support for store operations on integer NanoVDB volumes, see `wp.volume_store_i()`
- Expose `wp.Mesh` points, indices, as arrays inside kernels, see `wp.mesh_get()`
- Optimizations for `wp.array` construction, 2-3x faster on average
- Optimizations for URDF import
- Fix various deployment issues by statically linking with all CUDA libs
- Update warp.so/warp.dll to CUDA Toolkit 11.5

## 0.5.1 - 2022-11-01

- Fix for unit tests in Kit

## [0.5.0] - 2022-10-31

- Add smoothed particle hydrodynamics (SPH) example, see `example_sph.py`
- Add support for accessing `array.shape` inside kernels, e.g.: `width = arr.shape[0]`
- Add dependency tracking to hot-reload modules if dependencies were modified
- Add lazy acquisition of CUDA kernel contexts (save ~300Mb of GPU memory in MGPU environments)
- Add BVH object, see `wp.Bvh` and `bvh_query_ray()`, `bvh_query_aabb()` functions
- Add component index operations for `spatial_vector`, `spatial_matrix` types
- Add `wp.lerp()` and `wp.smoothstep()` builtins
- Add `wp.optim` module with implementation of the Adam optimizer for float and vector types
- Add support for transient Python modules (fix for Houdini integration)
- Add `wp.length_sq()`, `wp.trace()` for vector / matrix types respectively
- Add missing adjoints for `wp.quat_rpy()`, `wp.determinant()`
- Add `wp.atomic_min()`, `wp.atomic_max()` operators
- Add vectorized version of `wp.sim.model.add_cloth_mesh()`
- Add NVDB volume allocation API, see `wp.Volume.allocate()`, and `wp.Volume.allocate_by_tiles()`
- Add NVDB volume write methods, see `wp.volume_store_i()`, `wp.volume_store_f()`, `wp.volume_store_v()`
- Add MGPU documentation
- Add example showing how to compute Jacobian of multiple environments in parallel, see `example_jacobian_ik.py`
- Add `wp.Tape.zero()` support for `wp.struct` types
- Make SampleBrowser an optional dependency for Kit extension
- Make `wp.Mesh` object accept both 1d and 2d arrays of face vertex indices
- Fix for reloading of class member kernel / function definitions using `importlib.reload()`
- Fix for hashing of `wp.constants()` not invalidating kernels
- Fix for reload when multiple `.ptx` versions are present
- Improved error reporting during code-gen

## [0.4.3] - 2022-09-20

- Update all samples to use GPU interop path by default
- Fix for arrays > 2GB in length
- Add support for per-vertex USD mesh colors with `wp.render` class

## 0.4.2 - 2022-09-07

- Register Warp samples to the sample browser in Kit
- Add NDEBUG flag to release mode kernel builds
- Fix for particle solver node when using a large number of particles
- Fix for broken cameras in Warp sample scenes

## 0.4.1 - 2022-08-30

- Add geometry sampling methods, see `wp.sample_unit_cube()`, `wp.sample_unit_disk()`, etc
- Add `wp.lower_bound()` for searching sorted arrays
- Add an option for disabling code-gen of backward pass to improve compilation times, see `wp.set_module_options({"enable_backward": False})`, True by default
- Fix for using Warp from Script Editor or when module does not have a `__file__` attribute
- Fix for hot reload of modules containing `wp.func()` definitions
- Fix for debug flags not being set correctly on CUDA when `wp.config.mode == "debug"`, this enables bounds checking on CUDA kernels in debug mode
- Fix for code gen of functions that do not return a value

## 0.4.0 - 2022-08-09

- Fix for FP16 conversions on GPUs without hardware support
- Fix for `runtime = None` errors when reloading the Warp module
- Fix for PTX architecture version when running with older drivers, see `wp.config.ptx_target_arch`
- Fix for USD imports from `__init__.py`, defer them to individual functions that need them
- Fix for robustness issues with sign determination for `wp.mesh_query_point()`
- Fix for `wp.HashGrid` memory leak when creating/destroying grids
- Add CUDA version checks for toolkit and driver
- Add support for cross-module `@wp.struct` references
- Support running even if CUDA initialization failed, use `wp.is_cuda_available()` to check availability
- Statically linking with the CUDA runtime library to avoid deployment issues

### Breaking Changes

- Removed `wp.runtime` reference from the top-level module, as it should be considered private

## 0.3.2 - 2022-07-19

- Remove Torch import from `__init__.py`, defer import to `wp.from_torch()`, `wp.to_torch()`

## [0.3.1] - 2022-07-12

- Fix for marching cubes reallocation after initialization
- Add support for closest point between line segment tests, see `wp.closest_point_edge_edge()` builtin
- Add support for per-triangle elasticity coefficients in simulation, see `wp.sim.ModelBuilder.add_cloth_mesh()`
- Add support for specifying default device, see `wp.set_device()`, `wp.get_device()`, `wp.ScopedDevice`
- Add support for multiple GPUs (e.g., `"cuda:0"`, `"cuda:1"`), see `wp.get_cuda_devices()`, `wp.get_cuda_device_count()`, `wp.get_cuda_device()`
- Add support for explicitly targeting the current CUDA context using device alias `"cuda"`
- Add support for using arbitrary external CUDA contexts, see `wp.map_cuda_device()`, `wp.unmap_cuda_device()`
- Add PyTorch device aliasing functions, see `wp.device_from_torch()`, `wp.device_to_torch()`

### Breaking Changes

- A CUDA device is used by default, if available (aligned with `wp.get_preferred_device()`)
- `wp.ScopedCudaGuard` is deprecated, use `wp.ScopedDevice` instead
- `wp.synchronize()` now synchronizes all devices; for finer-grained control, use `wp.synchronize_device()`
- Device alias `"cuda"` now refers to the current CUDA context, rather than a specific device like `"cuda:0"` or `"cuda:1"`

## 0.3.0 - 2022-07-08

- Add support for FP16 storage type, see `wp.float16`
- Add support for per-dimension byte strides, see `wp.array.strides`
- Add support for passing Python classes as kernel arguments, see `@wp.struct` decorator
- Add additional bounds checks for builtin matrix types
- Add additional floating point checks, see `wp.config.verify_fp`
- Add interleaved user source with generated code to aid debugging
- Add generalized GPU marching cubes implementation, see `wp.MarchingCubes` class
- Add additional scalar*matrix vector operators
- Add support for retrieving a single row from builtin types, e.g.: `r = m33[i]`
- Add  `wp.log2()` and `wp.log10()` builtins
- Add support for quickly instancing `wp.sim.ModelBuilder` objects to improve env. creation performance for RL
- Remove custom CUB version and improve compatibility with CUDA 11.7
- Fix to preserve external user-gradients when calling `wp.Tape.zero()`
- Fix to only allocate gradient of a Torch tensor if `requires_grad=True`
- Fix for missing `wp.mat22` constructor adjoint
- Fix for ray-cast precision in edge case on GPU (watertightness issue)
- Fix for kernel hot-reload when definition changes
- Fix for NVCC warnings on Linux
- Fix for generated function names when kernels are defined as class functions
- Fix for reload of generated CPU kernel code on Linux
- Fix for example scripts to output USD at 60 timecodes per-second (better Kit compatibility)

## [0.2.3] - 2022-06-13

- Fix for incorrect 4d array bounds checking
- Fix for `wp.constant` changes not updating module hash
- Fix for stale CUDA kernel cache when CPU kernels launched first
- Array gradients are now allocated along with the arrays and accessible as `wp.array.grad`, users should take care to always call `wp.Tape.zero()` to clear gradients between different invocations of `wp.Tape.backward()`
- Added `wp.array.fill_()` to set all entries to a scalar value (4-byte values only currently)

### Breaking Changes

- Tape `capture` option has been removed, users can now capture tapes inside existing CUDA graphs (e.g.: inside Torch)
- Scalar loss arrays should now explicitly set `requires_grad=True` at creation time

## 0.2.2 - 2022-05-30

- Fix for `from import *` inside Warp initialization
- Fix for body space velocity when using deforming Mesh objects with scale
- Fix for noise gradient discontinuities affecting `wp.curlnoise()`
- Fix for `wp.from_torch()` to correctly preserve shape
- Fix for URDF parser incorrectly passing density to scale parameter
- Optimizations for startup time from 3s -> 0.3s
- Add support for custom kernel cache location, Warp will now store generated binaries in the user's application directory
- Add support for cross-module function references, e.g.: call another modules @wp.func functions
- Add support for overloading `@wp.func` functions based on argument type
- Add support for calling built-in functions directly from Python interpreter outside kernels (experimental)
- Add support for auto-complete and docstring lookup for builtins in IDEs like VSCode, PyCharm, etc
- Add support for doing partial array copies, see `wp.copy()` for details
- Add support for accessing mesh data directly in kernels, see `wp.mesh_get_point()`, `wp.mesh_get_index()`, `wp.mesh_eval_face_normal()`
- Change to only compile for targets where kernel is launched (e.g.: will not compile CPU unless explicitly requested)

### Breaking Changes

- Builtin methods such as `wp.quat_identity()` now call the Warp native implementation directly and will return a `wp.quat` object instead of NumPy array
- NumPy implementations of many builtin methods have been moved to `wp.utils` and will be deprecated
- Local `@wp.func` functions should not be namespaced when called, e.g.: previously `wp.myfunc()` would work even if `myfunc()` was not a builtin
- Removed `wp.rpy2quat()`, please use `wp.quat_rpy()` instead

## 0.2.1 - 2022-05-11

- Fix for unit tests in Kit

## [0.2.0] - 2022-05-02

### Warp Core

- Fix for unrolling loops with negative bounds
- Fix for unresolved symbol `hash_grid_build_device()` not found when lib is compiled without CUDA support
- Fix for failure to load nvrtc-builtins64_113.dll when user has a newer CUDA toolkit installed on their machine
- Fix for conversion of Torch tensors to `wp.array` with a vector dtype (incorrect row count)
- Fix for `warp.dll` not found on some Windows installations
- Fix for macOS builds on Clang 13.x
- Fix for step-through debugging of kernels on Linux
- Add argument type checking for user defined `@wp.func` functions
- Add support for custom iterable types, supports ranges, hash grid, and mesh query objects
- Add support for multi-dimensional arrays, for example use `x = array[i,j,k]` syntax to address a 3-dimensional array
- Add support for multi-dimensional kernel launches, use `launch(kernel, dim=(i,j,k), ...` and `i,j,k = wp.tid()` to obtain thread indices
- Add support for bounds-checking array memory accesses in debug mode, use `wp.config.mode = "debug"` to enable
- Add support for differentiating through dynamic and nested for-loops
- Add support for evaluating MLP neural network layers inside kernels with custom activation functions, see `wp.mlp()`
- Add additional NVDB sampling methods and adjoints, see `wp.volume_sample_i()`, `wp.volume_sample_f()`, and `wp.volume_sample_vec()`
- Add support for loading zlib compressed NVDB volumes, see `wp.Volume.load_from_nvdb()`
- Add support for triangle intersection testing, see `wp.intersect_tri_tri()`
- Add support for NVTX profile zones in `wp.ScopedTimer()`
- Add support for additional transform and quaternion math operations, see `wp.inverse()`, `wp.quat_to_matrix()`, `wp.quat_from_matrix()`
- Add fast math (`--fast-math`) to kernel compilation by default
- Add `wp.torch` import by default (if PyTorch is installed)

### Warp Kit

- Add Kit menu for browsing Warp documentation and example scenes under 'Window->Warp'
- Fix for OgnParticleSolver.py example when collider is coming from Read Prim into Bundle node

### Warp Sim

- Fix for joint attachment forces
- Fix for URDF importer and floating base support
- Add examples showing how to use differentiable forward kinematics to solve inverse kinematics
- Add examples for URDF cartpole and quadruped simulation

### Breaking Changes

- `wp.volume_sample_world()` is now replaced by `wp.volume_sample_f/i/vec()` which operate in index (local) space. Users should use `wp.volume_world_to_index()` to transform points from world space to index space before sampling.
- `wp.mlp()` expects multi-dimensional arrays instead of one-dimensional arrays for inference, all other semantics remain the same as earlier versions of this API.
- `wp.array.length` member has been removed, please use `wp.array.shape` to access array dimensions, or use `wp.array.size` to get total element count
- Marking `dense_gemm()`, `dense_chol()`, etc methods as experimental until we revisit them

## 0.1.25 - 2022-03-20

- Add support for class methods to be Warp kernels
- Add HashGrid reserve() so it can be used with CUDA graphs
- Add support for CUDA graph capture of tape forward/backward passes
- Add support for Python 3.8.x and 3.9.x
- Add hyperbolic trigonometric functions, see `wp.tanh()`, `wp.sinh()`, `wp.cosh()`
- Add support for floored division on integer types
- Move tests into core library so they can be run in Kit environment

## 0.1.24 - 2022-03-03

### Warp Core

- Add NanoVDB support, see `wp.volume_sample*()` methods
- Add support for reading compile-time constants in kernels, see `wp.constant()`
- Add support for __cuda_array_interface__ protocol for zero-copy interop with PyTorch, see `wp.torch.to_torch()`
- Add support for additional numeric types, i8, u8, i16, u16, etc
- Add better checks for device strings during allocation / launch
- Add support for sampling random numbers with a normal distribution, see `wp.randn()`
- Upgrade to CUDA 11.3
- Update example scenes to Kit 103.1
- Deduce array dtype from np.array when one is not provided
- Fix for ranged for loops with negative step sizes
- Fix for 3d and 4d spherical gradient distributions

## 0.1.23 - 2022-02-17

### Warp Core

- Fix for generated code folder being removed during Showroom installation
- Fix for macOS support
- Fix for dynamic for-loop code gen edge case
- Add procedural noise primitives, see `wp.noise()`, `wp.pnoise()`, `wp.curlnoise()`
- Move simulation helpers our of test into `wp.sim` module

## 0.1.22 - 2022-02-14

### Warp Core

- Fix for .so reloading on Linux
- Fix for while loop code-gen in some edge cases
- Add rounding functions `wp.round()`, `wp.rint()`, `wp.trunc()`, `wp.floor()`, `wp.ceil()`
- Add support for printing strings and formatted strings from kernels
- Add MSVC compiler version detection and require minimum

### Warp Sim

- Add support for universal and compound joint types

## 0.1.21 - 2022-01-19

### Warp Core

- Fix for exception on shutdown in empty `wp.array` objects
- Fix for hot reload of CPU kernels in Kit
- Add hash grid primitive for point-based spatial queries, see `wp.hash_grid_query()`, `wp.hash_grid_query_next()`
- Add new PRNG methods using PCG-based generators, see `wp.rand_init()`, `wp.randf()`, `wp.randi()`
- Add support for AABB mesh queries, see `wp.mesh_query_aabb()`, `wp.mesh_query_aabb_next()`
- Add support for all Python `range()` loop variants
- Add builtin vec2 type and additional math operators, `wp.pow()`, `wp.tan()`, `wp.atan()`, `wp.atan2()`
- Remove dependency on CUDA driver library at build time
- Remove unused NVRTC binary dependencies (50mb smaller Linux distribution)

### Warp Sim

- Bundle import of multiple shapes for simulation nodes
- New OgnParticleVolume node for sampling shapes -> particles
- New OgnParticleSolver node for DEM style granular materials

## 0.1.20 - 2021-11-02

- Updates to the ripple solver for GTC (support for multiple colliders, buoyancy, etc)

## 0.1.19 - 2021-10-15

- Publish from 2021.3 to avoid omni.graph database incompatibilities

## 0.1.18 - 2021-10-08

- Enable Linux support (tested on 20.04)

## 0.1.17 - 2021-09-30

- Fix for 3x3 SVD adjoint
- Fix for A6000 GPU (bump compute model to sm_52 minimum)
- Fix for .dll unload on rebuild
- Fix for possible array destruction warnings on shutdown
- Rename spatial_transform -> transform
- Documentation update

## 0.1.16 - 2021-09-06

- Fix for case where simple assignments (a = b) incorrectly generated reference rather than value copy
- Handle passing zero-length (empty) arrays to kernels

## 0.1.15 - 2021-09-03

- Add additional math library functions (asin, etc)
- Add builtin 3x3 SVD support
- Add support for named constants (True, False, None)
- Add support for if/else statements (differentiable)
- Add custom memset kernel to avoid CPU overhead of cudaMemset()
- Add rigid body joint model to `wp.sim` (based on Brax)
- Add Linux, MacOS support in core library
- Fix for incorrectly treating pure assignment as reference instead of value copy
- Removes the need to transfer array to CPU before numpy conversion (will be done implicitly)
- Update the example OgnRipple wave equation solver to use bundles

## 0.1.14 - 2021-08-09

- Fix for out-of-bounds memory access in CUDA BVH
- Better error checking after kernel launches (use `wp.config.verify_cuda=True`)
- Fix for vec3 normalize adjoint code

## 0.1.13 - 2021-07-29

- Remove OgnShrinkWrap.py test node

## 0.1.12 - 2021-07-29

- Switch to Woop et al.'s watertight ray-tri intersection test
- Disable --fast-math in CUDA compilation step for improved precision

## 0.1.11 - 2021-07-28

- Fix for `wp.mesh_query_ray()` returning incorrect t-value

## 0.1.10 - 2021-07-28

- Fix for OV extension fwatcher filters to avoid hot-reload loop due to OGN regeneration

## 0.1.9 - 2021-07-21

- Fix for loading sibling DLL paths
- Better type checking for built-in function arguments
- Added runtime docs, can now list all builtins using `wp.print_builtins()`

## 0.1.8 - 2021-07-14

- Fix for hot-reload of CUDA kernels
- Add Tape object for replaying differentiable kernels
- Add helpers for Torch interop (convert `torch.Tensor` to `wp.Array`)

## 0.1.7 - 2021-07-05

- Switch to NVRTC for CUDA runtime
- Allow running without host compiler
- Disable asserts in kernel release mode (small perf. improvement)

## 0.1.6 - 2021-06-14

- Look for CUDA toolchain in target-deps

## 0.1.5 - 2021-06-14

- Rename OgLang -> Warp
- Improve CUDA environment error checking
- Clean-up some logging, add verbose mode (`wp.config.verbose`)

## 0.1.4 - 2021-06-10

- Add support for mesh raycast

## 0.1.3 - 2021-06-09

- Add support for unary negation operator
- Add support for mutating variables during dynamic loops (non-differentiable)
- Add support for in-place operators
- Improve kernel cache start up times (avoids adjointing before cache check)
- Update README.md with requirements / examples

## 0.1.2 - 2021-06-03

- Add support for querying mesh velocities
- Add CUDA graph support, see `wp.capture_begin()`, `wp.capture_end()`, `wp.capture_launch()`
- Add explicit initialization phase, `wp.init()`
- Add variational Euler solver (sim)
- Add contact caching, switch to nonlinear friction model (sim)

- Fix for Linux/macOS support

## 0.1.1 - 2021-05-18

- Fix bug with conflicting CUDA contexts

## 0.1.0 - 2021-05-17

- Initial publish for alpha testing

[Unreleased]: https://github.com/NVIDIA/warp/compare/v1.7.2...HEAD
[1.7.2]: https://github.com/NVIDIA/warp/releases/tag/v1.7.2
[1.7.1]: https://github.com/NVIDIA/warp/releases/tag/v1.7.1
[1.7.0]: https://github.com/NVIDIA/warp/releases/tag/v1.7.0
[1.6.2]: https://github.com/NVIDIA/warp/releases/tag/v1.6.2
[1.6.1]: https://github.com/NVIDIA/warp/releases/tag/v1.6.1
[1.6.0]: https://github.com/NVIDIA/warp/releases/tag/v1.6.0
[1.5.1]: https://github.com/NVIDIA/warp/releases/tag/v1.5.1
[1.5.0]: https://github.com/NVIDIA/warp/releases/tag/v1.5.0
[1.4.2]: https://github.com/NVIDIA/warp/releases/tag/v1.4.2
[1.4.1]: https://github.com/NVIDIA/warp/releases/tag/v1.4.1
[1.4.0]: https://github.com/NVIDIA/warp/releases/tag/v1.4.0
[1.3.3]: https://github.com/NVIDIA/warp/releases/tag/v1.3.3
[1.3.2]: https://github.com/NVIDIA/warp/releases/tag/v1.3.2
[1.3.1]: https://github.com/NVIDIA/warp/releases/tag/v1.3.1
[1.3.0]: https://github.com/NVIDIA/warp/releases/tag/v1.3.0
[1.2.2]: https://github.com/NVIDIA/warp/releases/tag/v1.2.2
[1.2.1]: https://github.com/NVIDIA/warp/releases/tag/v1.2.1
[1.2.0]: https://github.com/NVIDIA/warp/releases/tag/v1.2.0
[1.1.0]: https://github.com/NVIDIA/warp/releases/tag/v1.1.0
[1.0.2]: https://github.com/NVIDIA/warp/releases/tag/v1.0.2
[1.0.1]: https://github.com/NVIDIA/warp/releases/tag/v1.0.1
[1.0.0]: https://github.com/NVIDIA/warp/releases/tag/v1.0.0
[0.15.1]: https://github.com/NVIDIA/warp/releases/tag/v0.15.1
[0.15.0]: https://github.com/NVIDIA/warp/releases/tag/v0.15.0
[0.13.0]: https://github.com/NVIDIA/warp/releases/tag/v0.13.0
[0.11.0]: https://github.com/NVIDIA/warp/releases/tag/v0.11.0
[1.0.0-beta.6]: https://github.com/NVIDIA/warp/releases/tag/v1.0.0-beta.6
[1.0.0-beta.5]: https://github.com/NVIDIA/warp/releases/tag/v1.0.0-beta.5
[0.10.1]: https://github.com/NVIDIA/warp/releases/tag/v0.10.1
[0.9.0]: https://github.com/NVIDIA/warp/releases/tag/v0.9.0
[0.7.0]: https://github.com/NVIDIA/warp/releases/tag/v0.7.0
[0.5.0]: https://github.com/NVIDIA/warp/releases/tag/v0.5.0
[0.4.3]: https://github.com/NVIDIA/warp/releases/tag/v0.4.3
[0.3.1]: https://github.com/NVIDIA/warp/releases/tag/v0.3.1
[0.2.3]: https://github.com/NVIDIA/warp/releases/tag/v0.2.3
[0.2.0]: https://github.com/NVIDIA/warp/releases/tag/v0.2.0<|MERGE_RESOLUTION|>--- conflicted
+++ resolved
@@ -94,11 +94,8 @@
   ([GH-634](https://github.com/NVIDIA/warp/issues/634)).
 - Fix an inconsistency in the `wp.fem` module regarding the orientation of 2D geometry side normals
   ([GH-629](https://github.com/NVIDIA/warp/issues/629)).
-<<<<<<< HEAD
 - Fix adjoint generation for user functions that return a tile ([GH-749](https://github.com/NVIDIA/warp/issues/749)).
-=======
 - Fix to enable tile-based solvers to accept and return transposed tiles ([GH-768](https://github.com/NVIDIA/warp/issues/768)).
->>>>>>> 27133e62
 
 ## [1.7.2] - 2025-05-31
 
